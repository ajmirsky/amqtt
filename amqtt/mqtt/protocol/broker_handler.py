import asyncio
from asyncio import AbstractEventLoop, Queue

from amqtt.adapters import ReaderAdapter, WriterAdapter
from amqtt.errors import MQTTError
from amqtt.mqtt.connack import (
    BAD_USERNAME_PASSWORD,
    CONNECTION_ACCEPTED,
    IDENTIFIER_REJECTED,
    NOT_AUTHORIZED,
    UNACCEPTABLE_PROTOCOL_VERSION,
    ConnackPacket,
)
from amqtt.mqtt.connect import ConnectPacket
from amqtt.mqtt.disconnect import DisconnectPacket
from amqtt.mqtt.pingreq import PingReqPacket
from amqtt.mqtt.pingresp import PingRespPacket
from amqtt.mqtt.protocol.handler import ProtocolHandler
from amqtt.mqtt.suback import SubackPacket
from amqtt.mqtt.subscribe import SubscribePacket
from amqtt.mqtt.unsuback import UnsubackPacket
from amqtt.mqtt.unsubscribe import UnsubscribePacket
from amqtt.plugins.manager import PluginManager
from amqtt.session import Session
from amqtt.utils import format_client_message

from .handler import EVENT_MQTT_PACKET_RECEIVED, EVENT_MQTT_PACKET_SENT

_MQTT_PROTOCOL_LEVEL_SUPPORTED = 4


class Subscription:
    def __init__(self, packet_id: int, topics: list[tuple[str, int]]) -> None:
        self.packet_id = packet_id
        self.topics = topics


class UnSubscription:
    def __init__(self, packet_id: int, topics: list[str]) -> None:
        self.packet_id = packet_id
        self.topics = topics


class BrokerProtocolHandler(ProtocolHandler):
    def __init__(
        self,
        plugins_manager: PluginManager,
        session: Session | None = None,
        loop: AbstractEventLoop | None = None,
    ) -> None:
        super().__init__(plugins_manager, session, loop)
        self._disconnect_waiter: asyncio.Future[DisconnectPacket | None] | None = None
        self._pending_subscriptions: Queue[Subscription] = Queue()
        self._pending_unsubscriptions: Queue[UnSubscription] = Queue()

    async def start(self) -> None:
        await super().start()
        # Ensure the disconnect waiter is reset
        if self._disconnect_waiter is None or self._disconnect_waiter.done():
            self._disconnect_waiter = asyncio.Future()

    async def stop(self) -> None:
        """Stop the protocol handler and reset the disconnect waiter."""
        await super().stop()
        if self._disconnect_waiter is not None and not self._disconnect_waiter.done():
            self._disconnect_waiter.set_result(None)
        self._disconnect_waiter = None  # Reset the disconnect waiter
        # Clear pending subscriptions and unsubscriptions
        while not self._pending_subscriptions.empty():
            self._pending_subscriptions.get_nowait()
        while not self._pending_unsubscriptions.empty():
            self._pending_unsubscriptions.get_nowait()

    async def wait_disconnect(self) -> DisconnectPacket | None:
        """Wait for a disconnect packet or connection closure."""
        if self._disconnect_waiter is not None:
            return await self._disconnect_waiter
        return None

    def handle_write_timeout(self) -> None:
        pass

    def handle_read_timeout(self) -> None:
        pass

    async def handle_disconnect(self, disconnect: DisconnectPacket | None) -> None:
        """Handle a disconnect packet and notify the disconnect waiter."""
        self.logger.debug("Client disconnecting")
        if self._disconnect_waiter and not self._disconnect_waiter.done():
            self.logger.debug(f"Setting disconnect waiter result to {disconnect!r}")
            self._disconnect_waiter.set_result(disconnect)
        self._disconnect_waiter = None  # Reset the disconnect waiter to avoid reuse

    async def handle_connection_closed(self) -> None:
        """Handle connection closure and notify the disconnect waiter."""
        await self.handle_disconnect(None)

    async def handle_connect(self, connect: ConnectPacket) -> None:
        # Broker handler shouldn't receive CONNECT message during messages handling
        # as CONNECT messages are managed by the broker on client connection
        self.logger.error(
            f"{self.session.client_id if self.session else None} [MQTT-3.1.0-2] {format_client_message(self.session)} :"
            f" CONNECT message received during messages handling",
        )
        if self._disconnect_waiter is not None and not self._disconnect_waiter.done():
            self._disconnect_waiter.set_result(None)

    async def handle_pingreq(self, pingreq: PingReqPacket) -> None:
        await self._send_packet(PingRespPacket.build())

    async def handle_subscribe(self, subscribe: SubscribePacket) -> None:
        if subscribe.variable_header is None:
            msg = "SUBSCRIBE packet: variable header not initialized."
            raise MQTTError(msg)
        if subscribe.payload is None:
            msg = "SUBSCRIBE packet: payload not initialized."
            raise MQTTError(msg)

        subscription: Subscription = Subscription(subscribe.variable_header.packet_id, subscribe.payload.topics)
        await self._pending_subscriptions.put(subscription)

    async def handle_unsubscribe(self, unsubscribe: UnsubscribePacket) -> None:
        if unsubscribe.variable_header is None:
            msg = "UNSUBSCRIBE packet: variable header not initialized."
            raise MQTTError(msg)
        if unsubscribe.payload is None:
            msg = "UNSUBSCRIBE packet: payload not initialized."
            raise MQTTError(msg)
        unsubscription: UnSubscription = UnSubscription(unsubscribe.variable_header.packet_id, unsubscribe.payload.topics)
        await self._pending_unsubscriptions.put(unsubscription)

    async def get_next_pending_subscription(self) -> Subscription:
        return await self._pending_subscriptions.get()

    async def get_next_pending_unsubscription(self) -> UnSubscription:
        return await self._pending_unsubscriptions.get()

    async def mqtt_acknowledge_subscription(self, packet_id: int, return_codes: list[int]) -> None:
        suback = SubackPacket.build(packet_id, return_codes)
        await self._send_packet(suback)

    async def mqtt_acknowledge_unsubscription(self, packet_id: int) -> None:
        unsuback = UnsubackPacket.build(packet_id)
        await self._send_packet(unsuback)

    async def mqtt_connack_authorize(self, authorize: bool) -> None:
        if self.session is None:
            msg = "Session is not initialized!"
            raise MQTTError(msg)

        connack = ConnackPacket.build(self.session.parent, CONNECTION_ACCEPTED if authorize else NOT_AUTHORIZED)
        await self._send_packet(connack)

    @classmethod
    async def init_from_connect(
        cls,
        reader: ReaderAdapter,
        writer: WriterAdapter,
        plugins_manager: PluginManager,
        loop: asyncio.AbstractEventLoop | None = None,
    ) -> tuple["BrokerProtocolHandler", Session]:
        """Initialize from a CONNECT packet and validates the connection."""
        connect = await ConnectPacket.from_stream(reader)
        await plugins_manager.fire_event(EVENT_MQTT_PACKET_RECEIVED, packet=connect)

        if connect.variable_header is None:
            msg = "CONNECT packet: variable header not initialized."
            raise MQTTError(msg)
        if connect.payload is None:
            msg = "CONNECT packet: payload not initialized."
            raise MQTTError(msg)

        # this shouldn't be required anymore since broker generates for each client a random client_id if not provided
        # [MQTT-3.1.3-6]
        if connect.payload.client_id is None:
            msg = "[[MQTT-3.1.3-3]] : Client identifier must be present"
            raise MQTTError(msg)

        if connect.variable_header.will_flag and (connect.payload.will_topic is None or connect.payload.will_message is None):
            msg = "Will flag set, but will topic/message not present in payload"
            raise MQTTError(msg)

        if connect.variable_header.reserved_flag:
            msg = "[MQTT-3.1.2-3] CONNECT reserved flag must be set to 0"
            raise MQTTError(msg)

        if connect.proto_name != "MQTT":
            msg = f'[MQTT-3.1.2-1] Incorrect protocol name: "{connect.proto_name}"'
            raise MQTTError(msg)

        remote_info = writer.get_peer_info()
        if remote_info is not None:
            remote_address, remote_port = remote_info
            connack = None
            error_msg = None
            if connect.proto_level != _MQTT_PROTOCOL_LEVEL_SUPPORTED:
                # only MQTT 3.1.1 supported
                error_msg = (
                    f"Invalid protocol from {format_client_message(address=remote_address, port=remote_port)}:"
                    f" {connect.proto_level}"
                )
                connack = ConnackPacket.build(0, UNACCEPTABLE_PROTOCOL_VERSION)  # [MQTT-3.2.2-4] session_parent=0
            elif not connect.username_flag and connect.password_flag:
                connack = ConnackPacket.build(0, BAD_USERNAME_PASSWORD)  # [MQTT-3.1.2-22]
            elif connect.username_flag and connect.username is None:
                error_msg = f"Invalid username from {format_client_message(address=remote_address, port=remote_port)}"
                connack = ConnackPacket.build(0, BAD_USERNAME_PASSWORD)  # [MQTT-3.2.2-4] session_parent=0
            elif connect.password_flag and connect.password is None:
                error_msg = f"Invalid password from {format_client_message(address=remote_address, port=remote_port)}"
                connack = ConnackPacket.build(0, BAD_USERNAME_PASSWORD)  # [MQTT-3.2.2-4] session_parent=0
            elif connect.clean_session_flag is False and connect.payload.client_id_is_random:
                error_msg = (
                    f"[MQTT-3.1.3-8] [MQTT-3.1.3-9] {format_client_message(address=remote_address, port=remote_port)}:"
                    " No client Id provided (cleansession=0)"
                )
                connack = ConnackPacket.build(0, IDENTIFIER_REJECTED)

            if connack is not None:
                await plugins_manager.fire_event(EVENT_MQTT_PACKET_SENT, packet=connack)
                await connack.to_stream(writer)
                await writer.close()
                raise MQTTError(error_msg) from None

        incoming_session = Session()
        incoming_session.client_id = connect.client_id
        incoming_session.clean_session = connect.clean_session_flag
        incoming_session.will_flag = connect.will_flag
        incoming_session.will_retain = connect.will_retain_flag
        incoming_session.will_qos = connect.will_qos
        incoming_session.will_topic = connect.will_topic
        incoming_session.will_message = connect.will_message
        incoming_session.username = connect.username
        incoming_session.password = connect.password
        incoming_session.remote_address = remote_address
        incoming_session.remote_port = remote_port
<<<<<<< HEAD
        incoming_session.keep_alive = max(connect.keep_alive, 0)

=======
>>>>>>> 440e8ff9
        if connect.keep_alive > 0:
            incoming_session.keep_alive = connect.keep_alive
        else:
            incoming_session.keep_alive = 0

        handler = cls(plugins_manager, loop=loop)
        return handler, incoming_session<|MERGE_RESOLUTION|>--- conflicted
+++ resolved
@@ -233,11 +233,9 @@
         incoming_session.password = connect.password
         incoming_session.remote_address = remote_address
         incoming_session.remote_port = remote_port
-<<<<<<< HEAD
+
         incoming_session.keep_alive = max(connect.keep_alive, 0)
 
-=======
->>>>>>> 440e8ff9
         if connect.keep_alive > 0:
             incoming_session.keep_alive = connect.keep_alive
         else:
