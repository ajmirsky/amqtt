--- conflicted
+++ resolved
@@ -84,16 +84,10 @@
     except KeyboardInterrupt:
         await client.disconnect()
         logger.info(f"{client.client_id} Disconnected from broker")
-<<<<<<< HEAD
-    except ConnectError:
-        logger.fatal(f"Connection to '{arguments['--url']}' failed.", exc_info=True)
-    except asyncio.CancelledError:
-=======
     except ConnectError as exc:
         logger.fatal(f"Connection to '{url}' failed: {exc!r}")
         raise ConnectError from exc
     except asyncio.CancelledError as exc:
->>>>>>> 52faed68
         logger.fatal("Publish canceled due to previous error")
         raise asyncio.CancelledError from exc
 
