--- conflicted
+++ resolved
@@ -30,13 +30,8 @@
 
 from .plugins.manager import BaseContext, PluginManager
 
-<<<<<<< HEAD
-type CONFIG_LISTENER = dict[str, Any]
-type _BROADCAST = dict[str, Session | str | bytes | int | None]
-=======
 _CONFIG_LISTENER: TypeAlias = dict[str, int | bool | dict[str, Any]]
 _BROADCAST: TypeAlias = dict[str, Session | str | bytes | int | None]
->>>>>>> 52faed68
 
 
 _defaults = read_yaml_config(Path(__file__).parent / "scripts/default_broker.yaml")
@@ -119,7 +114,7 @@
 
     def __init__(self, broker: "Broker") -> None:
         super().__init__()
-        self.config: CONFIG_LISTENER | None = None
+        self.config: _CONFIG_LISTENER | None = None
         self._broker_instance = broker
 
     async def broadcast_message(self, topic: str, data: bytes, qos: int | None = None) -> None:
