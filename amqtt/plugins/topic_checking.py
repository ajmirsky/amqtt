--- conflicted
+++ resolved
@@ -1,12 +1,7 @@
 from typing import Any
 
-from amqtt.broker import Action
+from amqtt.contexts import Action, BaseContext
 from amqtt.plugins.base import BaseTopicPlugin
-<<<<<<< HEAD
-from amqtt.plugins.contexts import BaseContext
-=======
-from amqtt.plugins.manager import BaseContext
->>>>>>> 12765037
 from amqtt.session import Session
 
 
