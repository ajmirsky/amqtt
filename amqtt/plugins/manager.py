__all__ = ["PluginManager", "get_plugin_manager"]

import asyncio
from collections import defaultdict
from collections.abc import Awaitable, Callable, Coroutine
import contextlib
import copy
from importlib.metadata import EntryPoint, EntryPoints, entry_points
from inspect import iscoroutinefunction
import logging
from typing import TYPE_CHECKING, Any, Generic, NamedTuple, Optional, TypeAlias, TypeVar, cast

from dacite import Config as DaciteConfig, DaciteError, from_dict

from amqtt.errors import PluginCoroError, PluginImportError, PluginInitError, PluginLoadError
from amqtt.events import BrokerEvents, Events, MQTTEvents
from amqtt.plugins.base import BaseAuthPlugin, BasePlugin, BaseTopicPlugin
from amqtt.plugins.contexts import BaseContext
from amqtt.session import Session
from amqtt.utils import import_string

if TYPE_CHECKING:
    from amqtt.broker import Action
<<<<<<< HEAD
=======
    from amqtt.plugins.base import BaseAuthPlugin, BasePlugin, BaseTopicPlugin
>>>>>>> 12765037


class Plugin(NamedTuple):
    name: str
    ep: EntryPoint
    object: Any


plugins_manager: dict[str, "PluginManager[Any]"] = {}


def get_plugin_manager(namespace: str) -> "PluginManager[Any] | None":
    """Get the plugin manager for a given namespace.

    :param namespace: The namespace of the plugin manager to retrieve.
    :return: The plugin manager for the given namespace, or None if it doesn't exist.
    """
    return plugins_manager.get(namespace)


def safe_issubclass(sub_class: Any, super_class: Any) -> bool:
    try:
        return issubclass(sub_class, super_class)
    except TypeError:
        return False


AsyncFunc: TypeAlias = Callable[..., Coroutine[Any, Any, None]]
C = TypeVar("C", bound=BaseContext)

class PluginManager(Generic[C]):
    """Wraps contextlib Entry point mechanism to provide a basic plugin system.

    Plugins are loaded for a given namespace (group). This plugin manager uses coroutines to
    run plugin calls asynchronously in an event queue.
    """

    def __init__(self, namespace: str, context: C | None, loop: asyncio.AbstractEventLoop | None = None) -> None:
        try:
            self._loop = loop if loop is not None else asyncio.get_running_loop()
        except RuntimeError:
            self._loop = asyncio.new_event_loop()
            asyncio.set_event_loop(self._loop)

        self.logger = logging.getLogger(namespace)
        self.context = context if context is not None else BaseContext()
        self.context.loop = self._loop
        self._plugins: list[BasePlugin[C]] = []
        self._auth_plugins: list[BaseAuthPlugin] = []
        self._topic_plugins: list[BaseTopicPlugin] = []
        self._event_plugin_callbacks: dict[str, list[AsyncFunc]] = defaultdict(list)
        self._is_topic_filtering_enabled = False
        self._is_auth_filtering_enabled = False

        self._load_plugins(namespace)
        self._fired_events: list[asyncio.Future[Any]] = []
        plugins_manager[namespace] = self

    @property
    def app_context(self) -> BaseContext:
        return self.context

    def _load_plugins(self, namespace: str | None = None) -> None:
        if self.app_context.config and "plugins" in self.app_context.config:
            plugin_list: list[Any] = self.app_context.config.get("plugins", [])
            self._load_str_plugins(plugin_list)
        else:
            if not namespace:
                msg = "Namespace needs to be provided for EntryPoint plugin definitions"
                raise PluginLoadError(msg)
            self._load_ep_plugins(namespace)

        for plugin in self._plugins:
            for event in list(BrokerEvents) + list(MQTTEvents):
                if awaitable := getattr(plugin, f"on_{event}", None):
                    if not iscoroutinefunction(awaitable):
                        msg = f"'on_{event}' for '{plugin.__class__.__name__}' is not a coroutine'"
                        raise PluginImportError(msg)
                    self.logger.debug(f"'{event}' handler found for '{plugin.__class__.__name__}'")
                    self._event_plugin_callbacks[event].append(awaitable)

    def _load_ep_plugins(self, namespace:str) -> None:

        self.logger.debug(f"Loading plugins for namespace {namespace}")
        auth_filter_list = []
        topic_filter_list = []
        if self.app_context.config and "auth" in self.app_context.config:
            auth_filter_list = self.app_context.config["auth"].get("plugins", [])
        if self.app_context.config and "topic-check" in self.app_context.config:
            topic_filter_list = self.app_context.config["topic-check"].get("plugins", [])

        ep: EntryPoints | list[EntryPoint] = []
        if hasattr(entry_points(), "select"):
            ep = entry_points().select(group=namespace)
        elif namespace in entry_points():
            ep = [entry_points()[namespace]]

        for item in ep:
            ep_plugin = self._load_ep_plugin(item)
            if ep_plugin is not None:
                self._plugins.append(ep_plugin.object)
                if ((not auth_filter_list or ep_plugin.name in auth_filter_list)
                        and hasattr(ep_plugin.object, "authenticate")):
                    self._auth_plugins.append(ep_plugin.object)
                if ((not topic_filter_list or ep_plugin.name in topic_filter_list)
                        and hasattr(ep_plugin.object, "topic_filtering")):
                    self._topic_plugins.append(ep_plugin.object)
                self.logger.debug(f" Plugin {item.name} ready")

    def _load_ep_plugin(self, ep: EntryPoint) -> Plugin | None:
        try:
            self.logger.debug(f" Loading plugin {ep!s}")
            plugin = ep.load()

        except ImportError as e:
            self.logger.debug(f"Plugin import failed: {ep!r}", exc_info=True)
            raise PluginImportError(ep) from e

        self.logger.debug(f" Initializing plugin {ep!s}")

        plugin_context = copy.copy(self.app_context)
        plugin_context.logger = self.logger.getChild(ep.name)
        try:
            obj = plugin(plugin_context)
            return Plugin(ep.name, ep, obj)
        except Exception as e:
            self.logger.debug(f"Plugin init failed: {ep!r}", exc_info=True)
            raise PluginInitError(ep) from e

    def _load_str_plugins(self, plugin_list: list[Any]) -> None:

        self.logger.info("Loading plugins from config")
        self._is_topic_filtering_enabled = True
        self._is_auth_filtering_enabled = True
        for plugin_info in plugin_list:

            if isinstance(plugin_info, dict):
                if len(plugin_info.keys()) > 1:
                    msg = f"config file should have only one key: {plugin_info.keys()}"
                    raise ValueError(msg)
                plugin_path = next(iter(plugin_info.keys()))
                plugin_cfg = plugin_info[plugin_path]
                plugin = self._load_str_plugin(plugin_path, plugin_cfg)
            elif isinstance(plugin_info, str):
                plugin = self._load_str_plugin(plugin_info, {})
            else:
                msg = "Unexpected entry in plugins config"
                raise PluginLoadError(msg)

            self._plugins.append(plugin)
            if isinstance(plugin, BaseAuthPlugin):
                if not iscoroutinefunction(plugin.authenticate):
                    msg = f"Auth plugin {plugin_info} has non-async authenticate method."
                    raise PluginCoroError(msg)
                self._auth_plugins.append(plugin)
            if isinstance(plugin, BaseTopicPlugin):
                if not iscoroutinefunction(plugin.topic_filtering):
                    msg = f"Topic plugin {plugin_info} has non-async topic_filtering method."
                    raise PluginCoroError(msg)
                self._topic_plugins.append(plugin)

    def _load_str_plugin(self, plugin_path: str, plugin_cfg: dict[str, Any] | None = None) -> "BasePlugin[C]":

        try:
            plugin_class: Any =  import_string(plugin_path)
        except ModuleNotFoundError as ep:
            msg = f"Plugin import failed: {plugin_path}"
            raise PluginImportError(msg) from ep

        if not safe_issubclass(plugin_class, BasePlugin):
            msg = f"Plugin {plugin_path} is not a subclass of 'BasePlugin'"
            raise PluginLoadError(msg)

        plugin_context = copy.copy(self.app_context)
        plugin_context.logger = self.logger.getChild(plugin_class.__name__)
        try:
            plugin_context.config = from_dict(data_class=plugin_class.Config,
                                              data=plugin_cfg or {},
                                              config=DaciteConfig(strict=True))
        except DaciteError as e:
            raise PluginLoadError from e

        try:
            self.logger.debug(f"Loading plugin {plugin_path}")
            return cast("BasePlugin[C]", plugin_class(plugin_context))
        except ImportError as e:
            raise PluginLoadError from e

    def get_plugin(self, name: str) -> Optional["BasePlugin[C]"]:
        """Get a plugin by its name from the plugins loaded for the current namespace.

        :param name:
        :return:
        """
        for p in self._plugins:
            if p.__class__.__name__ == name:
                return p
        return None

    def is_topic_filtering_enabled(self) -> bool:
        topic_config = self.app_context.config.get("topic-check", {}) if self.app_context.config else {}
        if isinstance(topic_config, dict):
            return topic_config.get("enabled", False) or self._is_topic_filtering_enabled
        return False or self._is_topic_filtering_enabled

    async def close(self) -> None:
        """Free PluginManager resources and cancel pending event methods."""
        await self.map_plugin_close()
        for task in self._fired_events:
            task.cancel()
        self._fired_events.clear()

    @property
    def plugins(self) -> list["BasePlugin[C]"]:
        """Get the loaded plugins list.

        :return:
        """
        return self._plugins

    def _schedule_coro(self, coro: Awaitable[str | bool | None]) -> asyncio.Future[str | bool | None]:
        return asyncio.ensure_future(coro)

    async def fire_event(self, event_name: Events, *, wait: bool = False, **method_kwargs: Any) -> None:
        """Fire an event to plugins.

        PluginManager schedules async calls for each plugin on method called "on_" + event_name.
        For example, on_connect will be called on event 'connect'.
        Method calls are scheduled in the async loop. wait parameter must be set to true
        to wait until all methods are completed.
        :param event_name:
        :param method_kwargs:
        :param wait: indicates if fire_event should wait for plugin calls completion (True), or not
        :return:
        """
        tasks: list[asyncio.Future[Any]] = []

        # check if any plugin has defined a callback for this event, skip if none
        if event_name not in self._event_plugin_callbacks:
            return

        for event_awaitable in self._event_plugin_callbacks[event_name]:

            async def call_method(method: AsyncFunc, kwargs: dict[str, Any]) -> Any:
                return await method(**kwargs)

            coro_instance: Awaitable[Any] = call_method(event_awaitable, method_kwargs)
            tasks.append(asyncio.ensure_future(coro_instance))

            def clean_fired_events(future: asyncio.Future[Any]) -> None:
                with contextlib.suppress(KeyError, ValueError):
                    self._fired_events.remove(future)

            tasks[-1].add_done_callback(clean_fired_events)

        self._fired_events.extend(tasks)
        if wait and tasks:
            await asyncio.wait(tasks)
        self.logger.debug(f"Plugins len(_fired_events)={len(self._fired_events)}")

    @staticmethod
    async def _map_plugin_method(
        plugins: list["BasePlugin[C]"],
        method_name: str,
        method_kwargs: dict[str, Any],
    ) -> dict["BasePlugin[C]", str | bool | None]:
        """Call plugin coroutines.

        :param plugins: List of plugins to execute the method on
        :param method_name: Name of the method to call on each plugin
        :param method_kwargs: Keyword arguments to pass to the method
        :return: dict containing return from coro call for each plugin.
        """
        tasks: list[asyncio.Future[Any]] = []

        for plugin in plugins:
            if not hasattr(plugin, method_name):
                continue

            async def call_method(p: "BasePlugin[C]", kwargs: dict[str, Any]) -> Any:
                method = getattr(p, method_name)
                return await method(**kwargs)

            coro_instance: Awaitable[Any] = call_method(plugin, method_kwargs)
            tasks.append(asyncio.ensure_future(coro_instance))

        ret_dict: dict[BasePlugin[C], str | bool | None] = {}
        if tasks:
            ret_list = await asyncio.gather(*tasks)
            ret_dict = dict(zip(plugins, ret_list, strict=False))

        return ret_dict

    async def map_plugin_auth(self, *, session: Session) -> dict["BasePlugin[C]", str | bool | None]:
        """Schedule a coroutine for plugin 'authenticate' calls.

        :param session: the client session associated with the authentication check
        :return: dict containing return from coro call for each plugin.
        """
        return await self._map_plugin_method(
            self._auth_plugins, "authenticate", {"session": session })  # type: ignore[arg-type]

    async def map_plugin_topic(
        self, *, session: Session, topic: str, action: "Action"
    ) -> dict["BasePlugin[C]", str | bool | None]:
        """Schedule a coroutine for plugin 'topic_filtering' calls.

        :param session: the client session associated with the topic_filtering check
        :param topic: the topic that needs to be filtered
        :param action: the action being executed
        :return: dict containing return from coro call for each plugin.
        """
        return await self._map_plugin_method(
            self._topic_plugins, "topic_filtering",   # type: ignore[arg-type]
            {"session": session, "topic": topic, "action": action}
        )

    async def map_plugin_close(self) -> None:
        """Schedule a coroutine for plugin 'close' calls.

        :return: dict containing return from coro call for each plugin.
        """
        await self._map_plugin_method(self._plugins, "close", {})<|MERGE_RESOLUTION|>--- conflicted
+++ resolved
@@ -8,23 +8,16 @@
 from importlib.metadata import EntryPoint, EntryPoints, entry_points
 from inspect import iscoroutinefunction
 import logging
-from typing import TYPE_CHECKING, Any, Generic, NamedTuple, Optional, TypeAlias, TypeVar, cast
+from typing import Any, Generic, NamedTuple, Optional, TypeAlias, TypeVar, cast
 
 from dacite import Config as DaciteConfig, DaciteError, from_dict
 
+from amqtt.contexts import Action, BaseContext
 from amqtt.errors import PluginCoroError, PluginImportError, PluginInitError, PluginLoadError
 from amqtt.events import BrokerEvents, Events, MQTTEvents
 from amqtt.plugins.base import BaseAuthPlugin, BasePlugin, BaseTopicPlugin
-from amqtt.plugins.contexts import BaseContext
 from amqtt.session import Session
 from amqtt.utils import import_string
-
-if TYPE_CHECKING:
-    from amqtt.broker import Action
-<<<<<<< HEAD
-=======
-    from amqtt.plugins.base import BaseAuthPlugin, BasePlugin, BaseTopicPlugin
->>>>>>> 12765037
 
 
 class Plugin(NamedTuple):
