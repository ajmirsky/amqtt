--- conflicted
+++ resolved
@@ -3,17 +3,15 @@
 import logging
 from typing import Any, TypeAlias
 
-<<<<<<< HEAD
+from amqtt.events import BrokerEvents
 from amqtt.mqtt import MQTTPacket
 from amqtt.mqtt.packet import MQTTFixedHeader, MQTTPayload, MQTTVariableHeader
-=======
-from amqtt.events import BrokerEvents
->>>>>>> eae57bfd
 from amqtt.plugins.base import BasePlugin
 from amqtt.plugins.manager import BaseContext
 from amqtt.session import Session
 
 PACKET: TypeAlias = MQTTPacket[MQTTVariableHeader, MQTTPayload[MQTTVariableHeader], MQTTFixedHeader]
+
 
 class EventLoggerPlugin(BasePlugin[BaseContext]):
     """A plugin to log events dynamically based on method names."""
