--- conflicted
+++ resolved
@@ -16,14 +16,9 @@
     def __init__(self, context: C) -> None:
         self.context: C = context
 
-<<<<<<< HEAD
-    def _get_config_section(self, name: str = "") -> dict[str, Any] | None:
-        if not self.context.config or not self.context.config.get(name, None):
-=======
     def _get_config_section(self, name: str) -> dict[str, Any] | None:
 
         if not self.context.config or not hasattr(self.context.config, "get") or not self.context.config.get(name, None):
->>>>>>> ea599564
             return None
 
         section_config: int | dict[str, Any] | None = self.context.config.get(name, None)
