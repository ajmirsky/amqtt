--- conflicted
+++ resolved
@@ -301,7 +301,6 @@
 
 
 @pytest.mark.asyncio
-<<<<<<< HEAD
 async def test_client_with_will_empty_message(broker_fixture):
     client_config = {
         "broker": {
@@ -331,7 +330,8 @@
     assert message.data == b''
 
     await client2.disconnect()
-=======
+
+
 async def test_client_no_auth():
 
 
@@ -368,4 +368,3 @@
             await client.connect("mqtt://127.0.0.1:1883/")
 
         await broker.shutdown()
->>>>>>> 89a0b884
