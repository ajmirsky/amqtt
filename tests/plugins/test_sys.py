--- conflicted
+++ resolved
@@ -13,53 +13,6 @@
 logger = logging.getLogger(__name__)
 
 # test broker sys
-<<<<<<< HEAD
-@pytest.mark.asyncio
-async def test_broker_sys_plugin() -> None:
-
-    class MockEntryPoints:
-
-        def select(self, group) -> list[EntryPoint]:
-            match group:
-                case 'tests.mock_plugins':
-                    return [
-                            EntryPoint(name='BrokerSysPlugin', group='tests.mock_plugins', value='amqtt.plugins.sys.broker:BrokerSysPlugin'),
-                        ]
-                case _:
-                    return list()
-
-
-    with patch("amqtt.plugins.manager.entry_points", side_effect=MockEntryPoints) as mocked_mqtt_publish:
-
-        config = {
-            "listeners": {
-                "default": {"type": "tcp", "bind": "127.0.0.1:1883", "max_connections": 10},
-            },
-            'sys_interval': 1
-        }
-
-        broker = Broker(plugin_namespace='tests.mock_plugins', config=config)
-        await broker.start()
-        client = MQTTClient()
-        await client.connect("mqtt://127.0.0.1:1883/")
-        await client.subscribe([("$SYS/broker/uptime", QOS_0),])
-        await client.publish('test/topic', b'my test message')
-        await asyncio.sleep(2)
-        sys_msg_count = 0
-        try:
-            while True:
-                message = await client.deliver_message(timeout_duration=0.5)
-                if '$SYS' in message.topic:
-                    sys_msg_count += 1
-        except asyncio.TimeoutError:
-            pass
-
-        await client.disconnect()
-        await broker.shutdown()
-
-
-        assert sys_msg_count > 1
-=======
 # @pytest.mark.asyncio
 # async def test_broker_sys_plugin() -> None:
 #
@@ -105,5 +58,4 @@
 #         await broker.shutdown()
 #
 #
-#         assert sys_msg_count > 1
->>>>>>> 038fee7c
+#         assert sys_msg_count > 1