<<<<<<< HEAD
# Ignore .hidden files
.*
# Ignore everything
*

!.github/
!.github/**

!.codecov.yml
!.coveragerc

!.gitattributes
!.gitignore
!.gitempty

!CHANGELOG.md
!CONTRIBUTING.md
!LICENSE.md
!SECURITY.md
!CODE_OF_CONDUCT.md
!README.md
!README.rst
!MANIFEST.in
!SUPPORT.md

!mkdocs.rtd.yml
!mkdocs.web.yml
!.pre-commit-config.yaml
!.gitleaks.toml
!.prettierrc.yml
!.yamllint


# PROJECT

!pyproject.toml
!uv.lock

!amqtt/
!amqtt/**

!docs/
!docs/**
!samples/
!samples/**
!scripts/
scripts/*
!scripts/*.sh

!tests/
!tests/**
tests/**/test.db
.DS_Store
# Created by https://www.toptal.com/developers/gitignore/api/python
# Edit at https://www.toptal.com/developers/gitignore?templates=python
=======
#------- Package & Cache Files -------
*.egg-info
__pycache__
node_modules
.vite

#------- Environment Files -------
.python-version
.venv
>>>>>>> bfe37bcd

#------- Git Files -------
BASE
LOCAL
*.orig
REMOTE

#------- OS Files -------
.DS_Store

#------ Database Files -------
*.sqlite3
*.db

#------ IDE ------
.idea
.vscode/


#----- Built Directory & Files------
.coverage
dist/
site/
_build/
.hypothesis/
<<<<<<< HEAD
.pytest_cache/
cover/

# Translations
*.mo
*.pot

# Django stuff:
*.log
local_settings.py
db.sqlite3
db.sqlite3-journal

# Flask stuff:
instance/
.webassets-cache

# Scrapy stuff:
.scrapy

# Sphinx documentation
docs/_build/

# PyBuilder
.pybuilder/
target/

# Jupyter Notebook
.ipynb_checkpoints

# IPython
profile_default/
ipython_config.py

# pyenv
#   For a library or package, you might want to ignore these files since the code is
#   intended to run in multiple environments; otherwise, check them in:
.python-version

# pipenv
#   According to pypa/pipenv#598, it is recommended to include Pipfile.lock in version control.
#   However, in case of collaboration, if having platform-specific dependencies or dependencies
#   having no cross-platform support, pipenv may install dependencies that don't work, or not
#   install all needed dependencies.
#Pipfile.lock

# poetry
#   Similar to Pipfile.lock, it is generally recommended to include poetry.lock in version control.
#   This is especially recommended for binary packages to ensure reproducibility, and is more
#   commonly ignored for libraries.
#   https://python-poetry.org/docs/basic-usage/#commit-your-poetrylock-file-to-version-control
#poetry.lock

# pdm
#   Similar to Pipfile.lock, it is generally recommended to include pdm.lock in version control.
#pdm.lock
#   pdm stores project-wide configurations in .pdm.toml, but it is recommended to not include it
#   in version control.
#   https://pdm.fming.dev/#use-with-ide
.pdm.toml

# PEP 582; used by e.g. github.com/David-OConnor/pyflow and github.com/pdm-project/pdm
__pypackages__/

# Celery stuff
celerybeat-schedule
celerybeat.pid

# SageMath parsed files
*.sage.py

# Environments
.env
.venv
env/
venv/
ENV/
env.bak/
venv.bak/

# Spyder project settings
.spyderproject
.spyproject

# Rope project settings
.ropeproject

# mkdocs documentation
/site

# mypy
.mypy_cache/
.dmypy.json
dmypy.json

# Pyre type checker
.pyre/

# pytype static type analyzer
.pytype/

# Cython debug symbols
cython_debug/

# PyCharm
#  JetBrains specific template is maintained in a separate JetBrains.gitignore that can
#  be found at https://github.com/github/gitignore/blob/main/Global/JetBrains.gitignore
#  and can be added to the global gitignore or merged into this file.  For a more nuclear
#  option (not recommended) you can uncomment the following to ignore the entire idea folder.
#.idea/

### Python Patch ###
# Poetry local configuration file - https://python-poetry.org/docs/configuration/#local-configuration
poetry.toml

# ruff
.ruff_cache/

# LSP config files
pyrightconfig.json

# End of https://www.toptal.com/developers/gitignore/api/python
=======
coverage.xml
>>>>>>> bfe37bcd
<|MERGE_RESOLUTION|>--- conflicted
+++ resolved
@@ -1,60 +1,3 @@
-<<<<<<< HEAD
-# Ignore .hidden files
-.*
-# Ignore everything
-*
-
-!.github/
-!.github/**
-
-!.codecov.yml
-!.coveragerc
-
-!.gitattributes
-!.gitignore
-!.gitempty
-
-!CHANGELOG.md
-!CONTRIBUTING.md
-!LICENSE.md
-!SECURITY.md
-!CODE_OF_CONDUCT.md
-!README.md
-!README.rst
-!MANIFEST.in
-!SUPPORT.md
-
-!mkdocs.rtd.yml
-!mkdocs.web.yml
-!.pre-commit-config.yaml
-!.gitleaks.toml
-!.prettierrc.yml
-!.yamllint
-
-
-# PROJECT
-
-!pyproject.toml
-!uv.lock
-
-!amqtt/
-!amqtt/**
-
-!docs/
-!docs/**
-!samples/
-!samples/**
-!scripts/
-scripts/*
-!scripts/*.sh
-
-!tests/
-!tests/**
-tests/**/test.db
-.DS_Store
-# Created by https://www.toptal.com/developers/gitignore/api/python
-# Edit at https://www.toptal.com/developers/gitignore?templates=python
-=======
 #------- Package & Cache Files -------
 *.egg-info
 __pycache__
@@ -64,7 +7,6 @@
 #------- Environment Files -------
 .python-version
 .venv
->>>>>>> bfe37bcd
 
 #------- Git Files -------
 BASE
@@ -90,129 +32,4 @@
 site/
 _build/
 .hypothesis/
-<<<<<<< HEAD
-.pytest_cache/
-cover/
-
-# Translations
-*.mo
-*.pot
-
-# Django stuff:
-*.log
-local_settings.py
-db.sqlite3
-db.sqlite3-journal
-
-# Flask stuff:
-instance/
-.webassets-cache
-
-# Scrapy stuff:
-.scrapy
-
-# Sphinx documentation
-docs/_build/
-
-# PyBuilder
-.pybuilder/
-target/
-
-# Jupyter Notebook
-.ipynb_checkpoints
-
-# IPython
-profile_default/
-ipython_config.py
-
-# pyenv
-#   For a library or package, you might want to ignore these files since the code is
-#   intended to run in multiple environments; otherwise, check them in:
-.python-version
-
-# pipenv
-#   According to pypa/pipenv#598, it is recommended to include Pipfile.lock in version control.
-#   However, in case of collaboration, if having platform-specific dependencies or dependencies
-#   having no cross-platform support, pipenv may install dependencies that don't work, or not
-#   install all needed dependencies.
-#Pipfile.lock
-
-# poetry
-#   Similar to Pipfile.lock, it is generally recommended to include poetry.lock in version control.
-#   This is especially recommended for binary packages to ensure reproducibility, and is more
-#   commonly ignored for libraries.
-#   https://python-poetry.org/docs/basic-usage/#commit-your-poetrylock-file-to-version-control
-#poetry.lock
-
-# pdm
-#   Similar to Pipfile.lock, it is generally recommended to include pdm.lock in version control.
-#pdm.lock
-#   pdm stores project-wide configurations in .pdm.toml, but it is recommended to not include it
-#   in version control.
-#   https://pdm.fming.dev/#use-with-ide
-.pdm.toml
-
-# PEP 582; used by e.g. github.com/David-OConnor/pyflow and github.com/pdm-project/pdm
-__pypackages__/
-
-# Celery stuff
-celerybeat-schedule
-celerybeat.pid
-
-# SageMath parsed files
-*.sage.py
-
-# Environments
-.env
-.venv
-env/
-venv/
-ENV/
-env.bak/
-venv.bak/
-
-# Spyder project settings
-.spyderproject
-.spyproject
-
-# Rope project settings
-.ropeproject
-
-# mkdocs documentation
-/site
-
-# mypy
-.mypy_cache/
-.dmypy.json
-dmypy.json
-
-# Pyre type checker
-.pyre/
-
-# pytype static type analyzer
-.pytype/
-
-# Cython debug symbols
-cython_debug/
-
-# PyCharm
-#  JetBrains specific template is maintained in a separate JetBrains.gitignore that can
-#  be found at https://github.com/github/gitignore/blob/main/Global/JetBrains.gitignore
-#  and can be added to the global gitignore or merged into this file.  For a more nuclear
-#  option (not recommended) you can uncomment the following to ignore the entire idea folder.
-#.idea/
-
-### Python Patch ###
-# Poetry local configuration file - https://python-poetry.org/docs/configuration/#local-configuration
-poetry.toml
-
-# ruff
-.ruff_cache/
-
-# LSP config files
-pyrightconfig.json
-
-# End of https://www.toptal.com/developers/gitignore/api/python
-=======
-coverage.xml
->>>>>>> bfe37bcd
+coverage.xml