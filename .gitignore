--- conflicted
+++ resolved
@@ -34,14 +34,8 @@
 _build/
 .hypothesis/
 coverage.xml
-<<<<<<< HEAD
-*memray*
-.coverage*
-*.log
-=======
 
 #----- generated files -----
 *.log
 *memray*
 .coverage*
->>>>>>> d0d875ca
