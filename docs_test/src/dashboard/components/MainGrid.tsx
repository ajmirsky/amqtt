import Grid from '@mui/material/Grid';
import Box from '@mui/material/Box';
import Stack from '@mui/material/Stack';
import Typography from '@mui/material/Typography';
import Copyright from '../internals/components/Copyright';
import SessionsChart from './SessionsChart';
import {useEffect, useState} from "react";
// @ts-ignore
import useMqtt from '../../assets/usemqtt';
import type {DataPoint, TopicMap} from '../../assets/helpers';
import {Paper, Table, TableBody, TableCell, TableContainer, TableHead, TableRow} from "@mui/material";
import {FontAwesomeIcon} from '@fortawesome/react-fontawesome'
import {faGithub, faPython, faDocker, faDiscord} from "@fortawesome/free-brands-svg-icons";

import rtdIcon from "../../assets/readthedocs.svg";

export default function MainGrid() {

  const [sent, setSent] = useState<DataPoint[]>([]);
  const [received, setReceived] = useState<DataPoint[]>([]);
  const [bytesIn, setBytesIn] = useState<DataPoint[]>([]);
  const [bytesOut, setBytesOut] = useState<DataPoint[]>([]);
  const [clientsConnected, setClientsConnected] = useState<DataPoint[]>([]);
  const [serverStart, setServerStart] = useState<string>('');
  const [serverUptime, setServerUptime] = useState<string>('');
  const [cpuPercent, setCpuPercent] = useState<DataPoint[]>([]);
  const [memSize, setMemSize] = useState<DataPoint[]>([]);
<<<<<<< HEAD
=======
  const [version, setVersion] = useState<string>('');
>>>>>>> 7f30c631

  function getRandomInt(min: number, max: number) {
    min = Math.ceil(min);
    max = Math.floor(max);
    return Math.floor(Math.random() * (max - min + 1)) + min;
  }

  function secondsToDhms(seconds: number) {
    const days = Math.floor(seconds / (24 * 3600));
    seconds %= (24 * 3600);
    const hours = Math.floor(seconds / 3600);
    seconds %= 3600;
    const minutes = Math.floor(seconds / 60);
    seconds = seconds % 60;

    return {
      days: days,
      hours: hours,
      minutes: minutes,
      seconds: seconds,
    };
  }

  const mqtt_settings = {
    url: import.meta.env.VITE_MQTT_WS_TYPE + '://' + import.meta.env.VITE_MQTT_WS_HOST + ':' + import.meta.env.VITE_MQTT_WS_PORT, client_id: `web-client-${getRandomInt(1, 100)}`,
      clean: true,
      protocol: 'wss',
      protocolVersion: 4, // MQTT 3.1.1
      wsOptions: {
        protocol: 'mqtt'
      }
  };

  const {mqttSubscribe, isConnected, messageQueue, messageTick} = useMqtt(mqtt_settings);

  useEffect(() => {
    if (isConnected) {
      mqttSubscribe('$SYS/broker/version');
      mqttSubscribe('$SYS/broker/messages/publish/#');
      mqttSubscribe('$SYS/broker/load/bytes/#');
      mqttSubscribe('$SYS/broker/uptime/formatted');
      mqttSubscribe('$SYS/broker/uptime');
      mqttSubscribe('$SYS/broker/clients/connected');
      mqttSubscribe('$SYS/broker/cpu/percent');
      mqttSubscribe('$SYS/broker/heap/size')
    }
  }, [isConnected, mqttSubscribe]);

  const topic_map: TopicMap = {
<<<<<<< HEAD
  '$SYS/broker/messages/publish/sent': { current: sent, update: setSent },
  '$SYS/broker/messages/publish/received': { current: received, update: setReceived },
  '$SYS/broker/load/bytes/received': { current: bytesIn, update: setBytesIn },
  '$SYS/broker/load/bytes/sent': { current: bytesOut, update: setBytesOut },
  '$SYS/broker/clients/connected': { current: clientsConnected, update: setClientsConnected },
    '$SYS/broker/cpu/percent': { current: cpuPercent, update: setCpuPercent},
    '$SYS/broker/heap/size': { current: memSize, update: setMemSize}
};
=======
    '$SYS/broker/messages/publish/sent': {current: sent, update: setSent},
    '$SYS/broker/messages/publish/received': {current: received, update: setReceived},
    '$SYS/broker/load/bytes/received': {current: bytesIn, update: setBytesIn},
    '$SYS/broker/load/bytes/sent': {current: bytesOut, update: setBytesOut},
    '$SYS/broker/clients/connected': {current: clientsConnected, update: setClientsConnected},
    '$SYS/broker/cpu/percent': {current: cpuPercent, update: setCpuPercent},
    '$SYS/broker/heap/size': {current: memSize, update: setMemSize},
  };
>>>>>>> 7f30c631

  useEffect(() => {

    while (messageQueue.current.length > 0) {
      const payload = messageQueue.current.shift()!;
      try {

        const d = payload.message;

        if(payload.topic in topic_map) {
          const { update } = topic_map[payload.topic];
          const newPoint: DataPoint = {
            time: new Date().toISOString(),
            timestamp: Date.now(),
            value: d
          };
          update(current => [...current, newPoint])
        } else if (payload.topic === '$SYS/broker/uptime/formatted') {
          const dt = new Date(d + "Z");
          setServerStart(dt.toLocaleString());
        } else if (payload.topic === '$SYS/broker/uptime') {
          const {days, hours, minutes, seconds} = secondsToDhms(d);
          setServerUptime(`${days} days, ${hours} hours, ${minutes} minutes, ${seconds} seconds`);
        } else if(payload.topic === '$SYS/broker/version') {
          setVersion(d);
        }
      } catch (e) {
        console.log(e);
      }
    }
  }, [messageTick, messageQueue]);

  return (
    <Box sx={{width: '100%', maxWidth: {sm: '100%', md: '1700px'}}}>
      {/* cards */}

      <Grid
        container
        spacing={2}
        columns={12}
        sx={{mb: (theme) => theme.spacing(2)}}
      >
        <Grid size={{xs: 10, md: 5}}>
          <Typography component="h2" variant="h6" sx={{mb: 2}}>
            Overview
          </Typography>
          <div>
            <p style={{textAlign: 'left'}}>This is <b>test.amqtt.io</b>.</p>
            <p style={{textAlign: 'left'}}>It hosts a publicly available aMQTT server/broker.</p>
            <p style={{textAlign: 'left'}}><a href="http://www.mqtt.org">MQTT</a> is a very lightweight
              protocol that uses a publish/subscribe model. This makes it suitable for "machine to machine"
              messaging such as with low power sensors or mobile devices.
            </p>
            <p style={{textAlign: 'left'}}>For more information: </p>
            <table>
              <tbody>
              <tr>
                <td style={{width: 250}}>
                  <p style={{textAlign: 'left'}}>
                    <FontAwesomeIcon icon={faGithub} size="xl"/> github: <a
                    href="https://github.com/Yakifo/amqtt">Yakifo/amqtt</a>
                  </p>
                  <p style={{textAlign: 'left'}}>
                    <FontAwesomeIcon icon={faPython} size="xl"/> PyPi: <a
                    href="https://pypi.org/project/amqtt/">aMQTT</a>
                  </p>
                  <p style={{textAlign: 'left'}}>
                    <FontAwesomeIcon icon={faDiscord} size="xl"/> Discord: <a
                    href="https://discord.gg/S3sP6dDaF3">aMQTT</a>
                  </p>
                </td>
                <td>
                  <p style={{textAlign: 'left'}}>
                    <img
                      src={rtdIcon}
                      style={{width: 20, verticalAlign: -4}}
                      alt="website logo"
                    />
                    ReadTheDocs: <a href="https://amqtt.readthedocs.io/">aMQTT</a>
                  </p>
                  <p style={{textAlign: 'left'}}>
                    <FontAwesomeIcon icon={faDocker} size="xl"/> DockerHub: <a
                    href="https://hub.docker.com/repositories/amqtt">aMQTT</a>
                  </p>
                  <p>&nbsp;</p>
                </td>
              </tr>
              </tbody>
            </table>


          </div>
        </Grid>
        <Grid size={{xs: 1, md: 1}}></Grid>
        <Grid size={{xs: 12, md: 6}}>
          <Typography component="h2" variant="h6" sx={{mb: 2}}>
            Access
          </Typography>
          <TableContainer component={Paper}>
            <Table sx={{maxWidth: 400}} size="small">
              <TableHead>
                <TableRow>
                  <TableCell>Host</TableCell>
                  <TableCell>test.amqtt.io</TableCell>
                </TableRow>
              </TableHead>
              <TableBody>
                <TableRow>
                  <TableCell>TCP</TableCell>
                  <TableCell>1883</TableCell>
                </TableRow>
                <TableRow>
                  <TableCell>TLS TCP</TableCell>
                  <TableCell>8883</TableCell>
                </TableRow>
                <TableRow>
                  <TableCell>Websocket</TableCell>
                  <TableCell>8080</TableCell>
                </TableRow>
                <TableRow>
                  <TableCell>SSL Websocket</TableCell>
                  <TableCell>8443</TableCell>
                </TableRow>
              </TableBody>
            </Table>
          </TableContainer>
          <p style={{textAlign: 'left'}}>
            The purpose of this free MQTT broker at <strong>test.amqtt.io</strong> is to learn about and test the MQTT
            protocol. It
            should not be used in production, development, staging or uat environments. Do not to use it to send any
            sensitive information or personal data into the system as all topics are public. Any illegal use of this
            MQTT broker is strictly forbidden. By using this MQTT broker located at <strong>test.amqtt.io</strong> you
            warrant that you are neither a sanctioned person nor located in a country that is subject to sanctions.
          </p>
        </Grid>
      </Grid>
      <Grid
        container
        spacing={2}
        columns={12}
        sx={{mb: (theme) => theme.spacing(2)}}
      ><Grid size={{xs: 12, md: 12}}>
        <strong>broker</strong> ('{version}') <strong>started at </strong> {serverStart} &nbsp;&nbsp;&nbsp;
        <strong>up for</strong> {serverUptime}
      </Grid>
        <Grid size={{xs: 12, md: 6}}>
<<<<<<< HEAD
          <SessionsChart title={'Sent Messages'} label={''} data={sent} isConnected={isConnected} isPerSecond/>
        </Grid>
        <Grid size={{xs: 12, md: 6}}>
          <SessionsChart title={'Received Messages'} label={''} data={received} isConnected={isConnected} isPerSecond/>
=======
          <SessionsChart title={'Sent Messages'} label={''} data={sent} isConnected={isConnected}/>
        </Grid>
        <Grid size={{xs: 12, md: 6}}>
          <SessionsChart title={'Received Messages'} label={''} data={received} isConnected={isConnected}/>
>>>>>>> 7f30c631
        </Grid>
        <Grid size={{xs: 12, md: 6}}>
          <SessionsChart title={'Bytes Out'} label={'Bytes'} data={bytesOut} isConnected={isConnected}/>
        </Grid>
        <Grid size={{xs: 12, md: 6}}>
          <SessionsChart title={'Bytes In'} label={'Bytes'} data={bytesIn} isConnected={isConnected}/>
        </Grid>
        <Grid size={{xs: 12, md: 6}}>
          <SessionsChart title={'Clients Connected'} label={''} data={clientsConnected} isConnected={isConnected}/>
        </Grid>
        <Grid size={{xs: 12, md: 6}}>
          <Grid container spacing={2} columns={2}>
            <Grid size={{lg:1}}>
              <SessionsChart title={'CPU'} label={'%'} data={cpuPercent} decimals={2} isConnected={isConnected}/>
            </Grid>
            <Grid size={{lg:1}}>
              <SessionsChart title={'Memory'} label={'MB'} data={memSize} decimals={1} isConnected={isConnected}/>
            </Grid>
          </Grid>
        </Grid>
      </Grid>

      <Grid container spacing={2} columns={12}>
        <Grid size={{xs: 12, lg: 9}}></Grid>
        <Grid size={{xs: 12, lg: 3}}>
          <Stack gap={2} direction={{xs: 'column', sm: 'row', lg: 'column'}}></Stack>
        </Grid>
      </Grid>
      <Copyright sx={{my: 4}}/>
    </Box>
  );
}<|MERGE_RESOLUTION|>--- conflicted
+++ resolved
@@ -25,10 +25,9 @@
   const [serverUptime, setServerUptime] = useState<string>('');
   const [cpuPercent, setCpuPercent] = useState<DataPoint[]>([]);
   const [memSize, setMemSize] = useState<DataPoint[]>([]);
-<<<<<<< HEAD
-=======
+
   const [version, setVersion] = useState<string>('');
->>>>>>> 7f30c631
+
 
   function getRandomInt(min: number, max: number) {
     min = Math.ceil(min);
@@ -78,16 +77,6 @@
   }, [isConnected, mqttSubscribe]);
 
   const topic_map: TopicMap = {
-<<<<<<< HEAD
-  '$SYS/broker/messages/publish/sent': { current: sent, update: setSent },
-  '$SYS/broker/messages/publish/received': { current: received, update: setReceived },
-  '$SYS/broker/load/bytes/received': { current: bytesIn, update: setBytesIn },
-  '$SYS/broker/load/bytes/sent': { current: bytesOut, update: setBytesOut },
-  '$SYS/broker/clients/connected': { current: clientsConnected, update: setClientsConnected },
-    '$SYS/broker/cpu/percent': { current: cpuPercent, update: setCpuPercent},
-    '$SYS/broker/heap/size': { current: memSize, update: setMemSize}
-};
-=======
     '$SYS/broker/messages/publish/sent': {current: sent, update: setSent},
     '$SYS/broker/messages/publish/received': {current: received, update: setReceived},
     '$SYS/broker/load/bytes/received': {current: bytesIn, update: setBytesIn},
@@ -96,7 +85,6 @@
     '$SYS/broker/cpu/percent': {current: cpuPercent, update: setCpuPercent},
     '$SYS/broker/heap/size': {current: memSize, update: setMemSize},
   };
->>>>>>> 7f30c631
 
   useEffect(() => {
 
@@ -243,17 +231,10 @@
         <strong>up for</strong> {serverUptime}
       </Grid>
         <Grid size={{xs: 12, md: 6}}>
-<<<<<<< HEAD
           <SessionsChart title={'Sent Messages'} label={''} data={sent} isConnected={isConnected} isPerSecond/>
         </Grid>
         <Grid size={{xs: 12, md: 6}}>
           <SessionsChart title={'Received Messages'} label={''} data={received} isConnected={isConnected} isPerSecond/>
-=======
-          <SessionsChart title={'Sent Messages'} label={''} data={sent} isConnected={isConnected}/>
-        </Grid>
-        <Grid size={{xs: 12, md: 6}}>
-          <SessionsChart title={'Received Messages'} label={''} data={received} isConnected={isConnected}/>
->>>>>>> 7f30c631
         </Grid>
         <Grid size={{xs: 12, md: 6}}>
           <SessionsChart title={'Bytes Out'} label={'Bytes'} data={bytesOut} isConnected={isConnected}/>
