--- conflicted
+++ resolved
@@ -7,10 +7,7 @@
   import CountUp from 'react-countup';
   import type { DataPoint } from '../../assets/helpers.jsx';
   import {CircularProgress} from "@mui/material";
-<<<<<<< HEAD
-  import {useRef, useState} from "react";
-=======
->>>>>>> 7f30c631
+  import {useRef} from "react";
 
   const currentTimeZone = Intl.DateTimeFormat().resolvedOptions().timeZone;
 
@@ -120,9 +117,8 @@
   }
 
   export default function SessionsChart(props: any) {
-<<<<<<< HEAD
+
     const lastCalc = useRef<number>(0);
-
 
     const calc_per_second = (curValue: DataPoint, lastValue: DataPoint) => {
       if(!props.isPerSecond) { return ''; }
@@ -138,11 +134,6 @@
 
       return `${lastCalc.current} / sec`;
     }
-
-
-
-=======
->>>>>>> 7f30c631
 
     return (
       <Card variant="outlined" sx={{ width: '100%' }}>
@@ -170,12 +161,9 @@
 
                 />} {props.label}
               </Typography>
-<<<<<<< HEAD
               <p>
                 { calc_per_second(props.data[props.data.length-1], props.data[props.data.length-2]) }
               </p>
-=======
->>>>>>> 7f30c631
             </Stack>
           </Stack>
           { props.data.length < 2 ? <NoDataDisplay isConnected={props.isConnected}/> :
