[build-system]
requires = ["hatchling", "hatch-vcs", "uv-dynamic-versioning"]

build-backend = "hatchling.build"

[project]
name = "amqtt"
description = "Python's asyncio-native MQTT broker and client."
classifiers = [
  "Development Status :: 5 - Production/Stable",
  "Intended Audience :: Developers",
  "Operating System :: POSIX",
  "Operating System :: MacOS",
  "Operating System :: Microsoft :: Windows",
  "Topic :: Communications",
  "Topic :: Internet",
  "Programming Language :: Python :: 3.10",
  "Programming Language :: Python :: 3.11",
  "Programming Language :: Python :: 3.12",
  "Programming Language :: Python :: 3.13"
]

version = "0.11.0"
requires-python = ">=3.10.0"
readme = "README.md"
license = { text = "MIT" }

authors = [{ name = "aMQTT Contributors" }]

dependencies = [
  "transitions==0.9.2", # https://pypi.org/project/transitions
  "websockets==15.0.1", # https://pypi.org/project/websockets
  "passlib==1.7.4", # https://pypi.org/project/passlib
  "PyYAML==6.0.2", # https://pypi.org/project/PyYAML
  "typer==0.15.4",
<<<<<<< HEAD
  "aiohttp>=3.12.7",
=======
>>>>>>> ea599564
  "dacite>=1.9.2",
]

[dependency-groups]
dev = [
  "hatch>=1.14.1",
  "hypothesis>=6.130.8",
  "mypy>=1.15.0",
  "paho-mqtt>=2.1.0",
  "poethepoet>=0.34.0",
  "pre-commit>=4.2.0", # https://pypi.org/project/pre-commit
  "psutil>=7.0.0", # https://pypi.org/project/psutil
  "pylint>=3.3.6", # https://pypi.org/project/pylint
  "pytest-asyncio>=0.26.0", # https://pypi.org/project/pytest-asyncio
  "pytest-cov>=6.1.0", # https://pypi.org/project/pytest-cov
  "pytest-logdog>=0.1.0", # https://pypi.org/project/pytest-logdog
  "pytest-timeout>=2.3.1", # https://pypi.org/project/pytest-timeout
  "pytest>=8.3.5", # https://pypi.org/project/pytest
  "ruff>=0.11.3", # https://pypi.org/project/ruff
  "setuptools>=78.1.0",
  "types-mock>=5.2.0.20250306", # https://pypi.org/project/types-mock
  "types-PyYAML>=6.0.12.20250402", # https://pypi.org/project/types-PyYAML
  "types-setuptools>=78.1.0.20250329", # https://pypi.org/project/types-setuptools
]

docs = [
    "markdown-callouts>=0.4",
    "markdown-exec>=1.8",
    "mkdocs>=1.6",
    "mkdocs-coverage>=1.0",
    "mkdocs-git-revision-date-localized-plugin>=1.2",
    "mkdocs-llmstxt>=0.1",
    "mkdocs-material>=9.5",
    "mkdocs-minify-plugin>=0.8",
    "mkdocs-redirects>=1.2.1",
    "mkdocs-section-index>=0.3",
    "mkdocstrings-python>=1.16.2",
    # YORE: EOL 3.10: Remove line.
    "tomli>=2.0; python_version < '3.11'",
    "mkdocs-typer2>=0.1.4",
    "mkdocs-open-in-new-tab>=1.0.8",
    "mkdocs-exclude>=1.0.2",
]

[project.optional-dependencies]
ci = ["coveralls==4.0.1"]



[project.scripts]
amqtt = "amqtt.scripts.broker_script:main"
amqtt_pub = "amqtt.scripts.pub_script:main"
amqtt_sub = "amqtt.scripts.sub_script:main"

[tool.hatch.build]
exclude = [
  ".venv*",
  "tests/",
  "**/tests/",
  "**/*.pyc",
  "**/__pycache__/",
  "**/README.md",
]

[tool.hatch.build.targets.sdist]
include = ["/amqtt", "README.md", "docs/assets/amqtt.svg"]

[tool.hatch.version]
source = "vcs"

[tool.hatch.publish.indexes.testpypi]
url = "https://test.pypi.org/legacy/"

# ___________________________________ PLUGINS __________________________________
[project.entry-points."amqtt.test.plugins"]
test_plugin = "tests.plugins.test_manager:EmptyTestPlugin"
event_plugin = "tests.plugins.test_manager:EventTestPlugin"
packet_logger_plugin = "amqtt.plugins.logging_amqtt:PacketLoggerPlugin"

# --8<-- [start:included]
[project.entry-points."amqtt.broker.plugins"]
event_logger_plugin = "amqtt.plugins.logging_amqtt:EventLoggerPlugin"
packet_logger_plugin = "amqtt.plugins.logging_amqtt:PacketLoggerPlugin"
auth_anonymous = "amqtt.plugins.authentication:AnonymousAuthPlugin"
auth_file = "amqtt.plugins.authentication:FileAuthPlugin"
topic_taboo = "amqtt.plugins.topic_checking:TopicTabooPlugin"
topic_acl = "amqtt.plugins.topic_checking:TopicAccessControlListPlugin"
broker_sys = "amqtt.plugins.sys.broker:BrokerSysPlugin"
# --8<-- [end:included]


[project.entry-points."amqtt.client.plugins"]
packet_logger_plugin = "amqtt.plugins.logging_amqtt:PacketLoggerPlugin"

# ____________________________________ RUFF ____________________________________
# https://docs.astral.sh/ruff/settings/
[tool.ruff]
line-length = 130
fix = true
extend-exclude = ["docs/", "samples/"]


[tool.ruff.format]
indent-style = "space"
docstring-code-format = true

[tool.ruff.lint]
select = ["ALL"]

extend-select = [
  "UP", # pyupgrade
  "D",  # pydocstyle
]

ignore = [
  "FBT001", # Checks for the use of boolean positional arguments in function definitions.
  "FBT002", # Checks for the use of boolean positional arguments in function definitions.
  "G004",   # Logging statement uses f-string
  "D100",   # Missing docstring in public module
  "D101",   # Missing docstring in public class
  "D102",   # Missing docstring in public method
  "D107",   # Missing docstring in `__init__`
  "D203",   # Incorrect blank line before class (mutually exclusive D211)
  "D213",   # Multi-line summary second line (mutually exclusive D212)
  "FIX002", # Checks for "TODO" comments.
  "TD002",  # TODO Missing author.
  "TD003",  # TODO Missing issue link for this TODO.
  "ANN401", # Dynamically typed expressions (typing.Any) are disallowed
  "ARG002", # Unused method argument
  "PERF203",# try-except penalty within loops (3.10 only),
  "COM812"  # rule causes conflicts when used with the formatter
]

[tool.ruff.lint.per-file-ignores]
"tests/**" = ["ALL"]
"amqtt/scripts/*_script.py" = ["FBT003", "E501"]

[tool.ruff.lint.flake8-pytest-style]
fixture-parentheses = false

[tool.ruff.lint.flake8-quotes]
docstring-quotes = "double"

[tool.ruff.lint.isort]
combine-as-imports = true
force-sort-within-sections = true
case-sensitive = true
extra-standard-library = ["typing_extensions"]

[tool.ruff.lint.mccabe]
max-complexity = 42

[tool.ruff.lint.pylint]
max-args = 12
max-branches = 42
max-statements = 143
max-returns = 10

# ----------------------------------- PYTEST -----------------------------------
[tool.pytest.ini_options]
addopts = ["--cov=amqtt", "--cov-report=term-missing", "--cov-report=html"]
testpaths = ["tests"]
asyncio_mode = "auto"
timeout = 10
asyncio_default_fixture_loop_scope = "function"
#addopts = ["--tb=short", "--capture=tee-sys"]
#log_cli = true
log_level = "DEBUG"

# ------------------------------------ MYPY ------------------------------------
[tool.mypy]
exclude = ["^tests/.*", "^docs/.*", "^samples/.*"]
follow_imports = "silent"
show_error_codes = true
ignore_missing_imports = true
strict_equality = true
warn_incomplete_stub = true
warn_redundant_casts = true
warn_unused_configs = true
warn_unused_ignores = true
check_untyped_defs = true
disallow_incomplete_defs = true
disallow_subclassing_any = true
disallow_untyped_calls = true
disallow_untyped_decorators = true
disallow_untyped_defs = true
no_implicit_optional = true
warn_return_any = true
warn_unreachable = true
strict = true

# ----------------------------------- PYLINT -----------------------------------
[tool.pylint.MAIN]
jobs = 2
ignore = ["tests"]
fail-on = ["I"]
max-line-length = 130

[tool.pylint.BASIC]
# Good variable names which should always be accepted, separated by a comma.
good-names = ["i", "j", "k", "e", "ex", "f", "_", "T", "x", "y", "id", "tg"]

[tool.pylint."MESSAGES CONTROL"]
# Reasons disabled:
# duplicate-code - unavoidable
# too-many-* - are not enforced for the sake of readability
disable = [
  "broad-exception-caught",        # TODO: improve later
  "duplicate-code",
  "fixme",
  "invalid-name",
  "line-too-long",
  "logging-fstring-interpolation",
  "missing-class-docstring",
  "missing-function-docstring",
  "missing-module-docstring",
  "protected-access",
  "redefined-slots-in-subclass",
  "too-few-public-methods",
  "too-many-arguments",
  "too-many-instance-attributes",
  "unused-argument",
]

[tool.pylint.REPORTS]
score = false

[tool.pylint.FORMAT]
expected-line-ending-format = "LF"

[tool.pylint.EXCEPTIONS]
overgeneral-exceptions = ["builtins.BaseException", "builtins.Exception"]

[tool.pylint.REFACTORING]
max-nested-blocks = 5
never-returning-functions = ["sys.exit", "argparse.parse_error"]

[tool.pylint.DESIGN]
max-branches = 32             # too-many-branches
max-locals = 20               # too-many-locals
max-module-lines = 1500       # too-many-lines
max-parents = 10              # too-many-parents
max-positional-arguments = 10 # too-many-positional-arguments
max-public-methods = 25       # too-many-public-methods
max-returns = 7               # too-many-returns
max-statements = 90           # too-many-statements

# ---------------------------------- COVERAGE ----------------------------------
[tool.coverage.run]
branch = true
source = ["amqtt"]

[tool.coverage.report]
show_missing = true
skip_covered = true<|MERGE_RESOLUTION|>--- conflicted
+++ resolved
@@ -33,10 +33,7 @@
   "passlib==1.7.4", # https://pypi.org/project/passlib
   "PyYAML==6.0.2", # https://pypi.org/project/PyYAML
   "typer==0.15.4",
-<<<<<<< HEAD
   "aiohttp>=3.12.7",
-=======
->>>>>>> ea599564
   "dacite>=1.9.2",
 ]
 
