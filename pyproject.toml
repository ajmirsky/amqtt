[build-system]
requires = ["hatchling", "hatch-vcs", "uv-dynamic-versioning"]

build-backend = "hatchling.build"

[project]
name = "amqtt"
description = "Python's asyncio-native MQTT broker and client."
classifiers = [
  "Development Status :: 5 - Production/Stable",
  "Intended Audience :: Developers",
  "Operating System :: POSIX",
  "Operating System :: MacOS",
  "Operating System :: Microsoft :: Windows",
  "Topic :: Communications",
  "Topic :: Internet",
  "Programming Language :: Python :: 3.10",
  "Programming Language :: Python :: 3.11",
  "Programming Language :: Python :: 3.12",
  "Programming Language :: Python :: 3.13"
]

version = "0.11.3-rc.1"
requires-python = ">=3.10.0"
readme = "README.md"
license = { text = "MIT" }

authors = [{ name = "aMQTT Contributors" }]

dependencies = [
  "transitions==0.9.2", # https://pypi.org/project/transitions
  "websockets==15.0.1", # https://pypi.org/project/websockets
  "passlib==1.7.4", # https://pypi.org/project/passlib
  "PyYAML==6.0.2", # https://pypi.org/project/PyYAML
  "typer==0.15.4",
  "aiohttp>=3.12.7",
  "dacite>=1.9.2",
  "psutil>=7.0.0",
  "argon2-cffi>=25.1.0",
]

[dependency-groups]
dev = [
  "aiosqlite>=0.21.0",
  "greenlet>=3.2.3",
  "hatch>=1.14.1",
  "hypothesis>=6.130.8",
  "mypy>=1.15.0",
  "paho-mqtt>=2.1.0",
  "poethepoet>=0.34.0",
  "pre-commit>=4.2.0", # https://pypi.org/project/pre-commit
  "psutil>=7.0.0", # https://pypi.org/project/psutil
  "pylint>=3.3.6", # https://pypi.org/project/pylint
  "pytest-asyncio>=0.26.0", # https://pypi.org/project/pytest-asyncio
  "pytest-cov>=6.1.0", # https://pypi.org/project/pytest-cov
  "pytest-logdog>=0.1.0", # https://pypi.org/project/pytest-logdog
  "pytest-timeout>=2.3.1", # https://pypi.org/project/pytest-timeout
  "pytest>=8.3.5", # https://pypi.org/project/pytest
  "ruff>=0.11.3", # https://pypi.org/project/ruff
  "setuptools>=78.1.0",
  "types-mock>=5.2.0.20250306", # https://pypi.org/project/types-mock
  "types-PyYAML>=6.0.12.20250402", # https://pypi.org/project/types-PyYAML
  "types-setuptools>=78.1.0.20250329", # https://pypi.org/project/types-setuptools
]

docs = [
    "markdown-callouts>=0.4",
    "markdown-exec>=1.8",
    "mkdocs>=1.6",
    "mkdocs-coverage>=1.0",
    "mkdocs-git-revision-date-localized-plugin>=1.2",
    "mkdocs-llmstxt>=0.1",
    "mkdocs-material>=9.5",
    "mkdocs-minify-plugin>=0.8",
    "mkdocs-redirects>=1.2.1",
    "mkdocs-section-index>=0.3",
    "mkdocstrings-python>=1.16.2",
    # YORE: EOL 3.10: Remove line.
    "tomli>=2.0; python_version < '3.11'",
    "mkdocs-typer2>=0.1.4",
    "mkdocs-open-in-new-tab>=1.0.8",
    "mkdocs-exclude>=1.0.2",
]

[project.optional-dependencies]
ci = ["coveralls==4.0.1"]
contrib = [
    "sqlalchemy>=2.0.41",
<<<<<<< HEAD
    "typer>=0.15.4",
=======
    "argon2-cffi>=25.1.0",
    "aiohttp>=3.12.13",
>>>>>>> cdcee7cb
]

[project.scripts]
amqtt = "amqtt.scripts.broker_script:main"
amqtt_pub = "amqtt.scripts.pub_script:main"
amqtt_sub = "amqtt.scripts.sub_script:main"
user_mgr = "amqtt.scripts.auth_db:main"

user_mgr = "amqtt.scripts.manage_users:main"
topic_mgr = "amqtt.scripts.manage_topics:main"

[tool.hatch.build]
exclude = [
  ".venv*",
  "tests/",
  "**/tests/",
  "**/*.pyc",
  "**/__pycache__/",
  "**/README.md",
]

[tool.hatch.build.targets.sdist]
include = ["/amqtt", "README.md", "docs/assets/amqtt.svg"]

[tool.hatch.version]
source = "vcs"

[tool.hatch.publish.indexes.testpypi]
url = "https://test.pypi.org/legacy/"

# ___________________________________ PLUGINS __________________________________
[project.entry-points."amqtt.test.plugins"]
test_plugin = "tests.plugins.test_manager:EmptyTestPlugin"
event_plugin = "tests.plugins.test_manager:EventTestPlugin"
packet_logger_plugin = "amqtt.plugins.logging_amqtt:PacketLoggerPlugin"

# --8<-- [start:included]
[project.entry-points."amqtt.broker.plugins"]
event_logger_plugin = "amqtt.plugins.logging_amqtt:EventLoggerPlugin"
packet_logger_plugin = "amqtt.plugins.logging_amqtt:PacketLoggerPlugin"
auth_anonymous = "amqtt.plugins.authentication:AnonymousAuthPlugin"
auth_file = "amqtt.plugins.authentication:FileAuthPlugin"
topic_taboo = "amqtt.plugins.topic_checking:TopicTabooPlugin"
topic_acl = "amqtt.plugins.topic_checking:TopicAccessControlListPlugin"
broker_sys = "amqtt.plugins.sys.broker:BrokerSysPlugin"
# --8<-- [end:included]


[project.entry-points."amqtt.client.plugins"]
packet_logger_plugin = "amqtt.plugins.logging_amqtt:PacketLoggerPlugin"

# ____________________________________ RUFF ____________________________________
# https://docs.astral.sh/ruff/settings/
[tool.ruff]
line-length = 130
fix = true
extend-exclude = ["docs/", "samples/"]


[tool.ruff.format]
indent-style = "space"
docstring-code-format = true

[tool.ruff.lint]
select = ["ALL"]

extend-select = [
  "UP", # pyupgrade
  "D",  # pydocstyle
]

ignore = [
  "FBT001", # Checks for the use of boolean positional arguments in function definitions.
  "FBT002", # Checks for the use of boolean positional arguments in function definitions.
  "G004",   # Logging statement uses f-string
  "D100",   # Missing docstring in public module
  "D101",   # Missing docstring in public class
  "D102",   # Missing docstring in public method
  "D107",   # Missing docstring in `__init__`
  "D203",   # Incorrect blank line before class (mutually exclusive D211)
  "D213",   # Multi-line summary second line (mutually exclusive D212)
  "FIX002", # Checks for "TODO" comments.
  "TD002",  # TODO Missing author.
  "TD003",  # TODO Missing issue link for this TODO.
  "ANN401", # Dynamically typed expressions (typing.Any) are disallowed
  "ARG002", # Unused method argument
  "PERF203",# try-except penalty within loops (3.10 only),
  "COM812"  # rule causes conflicts when used with the formatter
]

[tool.ruff.lint.per-file-ignores]
"tests/**" = ["ALL"]
"amqtt/scripts/*_script.py" = ["FBT003", "E501"]

[tool.ruff.lint.flake8-pytest-style]
fixture-parentheses = false

[tool.ruff.lint.flake8-quotes]
docstring-quotes = "double"

[tool.ruff.lint.isort]
combine-as-imports = true
force-sort-within-sections = true
case-sensitive = true
extra-standard-library = ["typing_extensions"]

[tool.ruff.lint.mccabe]
max-complexity = 42

[tool.ruff.lint.pylint]
max-args = 12
max-branches = 42
max-statements = 143
max-returns = 10

# ----------------------------------- PYTEST -----------------------------------
[tool.pytest.ini_options]
addopts = ["--cov=amqtt", "--cov-report=term-missing", "--cov-report=html"]
testpaths = ["tests"]
asyncio_mode = "auto"
timeout = 10
asyncio_default_fixture_loop_scope = "function"
#addopts = ["--tb=short", "--capture=tee-sys"]
#log_cli = true
log_level = "DEBUG"

# ------------------------------------ MYPY ------------------------------------
[tool.mypy]
exclude = ["^tests/.*", "^docs/.*", "^samples/.*"]
follow_imports = "silent"
show_error_codes = true
ignore_missing_imports = true
strict_equality = true
warn_incomplete_stub = true
warn_redundant_casts = true
warn_unused_configs = true
warn_unused_ignores = true
check_untyped_defs = true
disallow_incomplete_defs = true
disallow_subclassing_any = true
disallow_untyped_calls = true
disallow_untyped_decorators = true
disallow_untyped_defs = true
no_implicit_optional = true
warn_return_any = true
warn_unreachable = true
strict = true

# ----------------------------------- PYLINT -----------------------------------
[tool.pylint.MAIN]
jobs = 2
ignore = ["tests"]
fail-on = ["I"]
max-line-length = 130

[tool.pylint.BASIC]
# Good variable names which should always be accepted, separated by a comma.
good-names = ["i", "j", "k", "e", "ex", "f", "_", "T", "x", "y", "id", "tg"]

[tool.pylint."MESSAGES CONTROL"]
# Reasons disabled:
# duplicate-code - unavoidable
# too-many-* - are not enforced for the sake of readability
disable = [
  "broad-exception-caught",        # TODO: improve later
  "duplicate-code",
  "fixme",
  "invalid-name",
  "line-too-long",
  "logging-fstring-interpolation",
  "missing-class-docstring",
  "missing-function-docstring",
  "missing-module-docstring",
  "protected-access",
  "redefined-slots-in-subclass",
  "too-few-public-methods",
  "too-many-arguments",
  "too-many-instance-attributes",
  "unused-argument",
]

[tool.pylint.REPORTS]
score = false

[tool.pylint.FORMAT]
expected-line-ending-format = "LF"

[tool.pylint.EXCEPTIONS]
overgeneral-exceptions = ["builtins.BaseException", "builtins.Exception"]

[tool.pylint.REFACTORING]
max-nested-blocks = 5
never-returning-functions = ["sys.exit", "argparse.parse_error"]

[tool.pylint.DESIGN]
max-branches = 32             # too-many-branches
max-locals = 20               # too-many-locals
max-module-lines = 1500       # too-many-lines
max-parents = 10              # too-many-parents
max-positional-arguments = 10 # too-many-positional-arguments
max-public-methods = 25       # too-many-public-methods
max-returns = 7               # too-many-returns
max-statements = 90           # too-many-statements

# ---------------------------------- COVERAGE ----------------------------------
[tool.coverage.run]
branch = true
source = ["amqtt"]

[tool.coverage.report]
show_missing = true
skip_covered = true<|MERGE_RESOLUTION|>--- conflicted
+++ resolved
@@ -36,7 +36,6 @@
   "aiohttp>=3.12.7",
   "dacite>=1.9.2",
   "psutil>=7.0.0",
-  "argon2-cffi>=25.1.0",
 ]
 
 [dependency-groups]
@@ -86,19 +85,14 @@
 ci = ["coveralls==4.0.1"]
 contrib = [
     "sqlalchemy>=2.0.41",
-<<<<<<< HEAD
-    "typer>=0.15.4",
-=======
     "argon2-cffi>=25.1.0",
     "aiohttp>=3.12.13",
->>>>>>> cdcee7cb
 ]
 
 [project.scripts]
 amqtt = "amqtt.scripts.broker_script:main"
 amqtt_pub = "amqtt.scripts.pub_script:main"
 amqtt_sub = "amqtt.scripts.sub_script:main"
-user_mgr = "amqtt.scripts.auth_db:main"
 
 user_mgr = "amqtt.scripts.manage_users:main"
 topic_mgr = "amqtt.scripts.manage_topics:main"
