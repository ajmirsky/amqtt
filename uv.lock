version = 1
revision = 2
requires-python = ">=3.10.0"
resolution-markers = [
    "python_full_version >= '3.12'",
    "python_full_version == '3.11.*'",
    "python_full_version < '3.11'",
]

[[package]]
name = "amqtt"
version = "0.11.0rc1"
source = { editable = "." }
dependencies = [
    { name = "passlib" },
    { name = "pyyaml" },
    { name = "transitions" },
    { name = "typer" },
    { name = "websockets" },
]

[package.optional-dependencies]
ci = [
    { name = "coveralls" },
]

[package.dev-dependencies]
dev = [
    { name = "hatch" },
    { name = "hypothesis" },
    { name = "mypy" },
    { name = "paho-mqtt" },
    { name = "poethepoet" },
    { name = "pre-commit" },
    { name = "psutil" },
    { name = "pylint" },
    { name = "pytest" },
    { name = "pytest-asyncio" },
    { name = "pytest-cov" },
    { name = "pytest-logdog" },
    { name = "pytest-timeout" },
    { name = "ruff" },
    { name = "setuptools" },
    { name = "types-mock" },
    { name = "types-pyyaml" },
    { name = "types-setuptools" },
]
docs = [
    { name = "markdown-callouts" },
    { name = "markdown-exec" },
    { name = "mkdocs" },
    { name = "mkdocs-coverage" },
    { name = "mkdocs-git-revision-date-localized-plugin" },
    { name = "mkdocs-llmstxt" },
    { name = "mkdocs-material" },
    { name = "mkdocs-minify-plugin" },
    { name = "mkdocs-redirects" },
    { name = "mkdocs-section-index" },
    { name = "mkdocs-typer2" },
    { name = "mkdocstrings-python" },
    { name = "tomli", marker = "python_full_version < '3.11'" },
]

[package.metadata]
requires-dist = [
    { name = "coveralls", marker = "extra == 'ci'", specifier = "==4.0.1" },
    { name = "passlib", specifier = "==1.7.4" },
    { name = "pyyaml", specifier = "==6.0.2" },
    { name = "transitions", specifier = "==0.9.2" },
    { name = "typer", specifier = "==0.15.4" },
    { name = "websockets", specifier = "==15.0.1" },
]
provides-extras = ["ci"]

[package.metadata.requires-dev]
dev = [
    { name = "hatch", specifier = ">=1.14.1" },
    { name = "hypothesis", specifier = ">=6.130.8" },
<<<<<<< HEAD
    { name = "mypy", specifier = "<1.15.0" },
    { name = "paho-mqtt", specifier = ">=2.1.0" },
=======
    { name = "mypy", specifier = ">=1.15.0" },
>>>>>>> 0f632f99
    { name = "poethepoet", specifier = ">=0.34.0" },
    { name = "pre-commit", specifier = ">=4.2.0" },
    { name = "psutil", specifier = ">=7.0.0" },
    { name = "pylint", specifier = ">=3.3.6" },
    { name = "pytest", specifier = ">=8.3.5" },
    { name = "pytest-asyncio", specifier = ">=0.26.0" },
    { name = "pytest-cov", specifier = ">=6.1.0" },
    { name = "pytest-logdog", specifier = ">=0.1.0" },
    { name = "pytest-timeout", specifier = ">=2.3.1" },
    { name = "ruff", specifier = ">=0.11.3" },
    { name = "setuptools", specifier = ">=78.1.0" },
    { name = "types-mock", specifier = ">=5.2.0.20250306" },
    { name = "types-pyyaml", specifier = ">=6.0.12.20250402" },
    { name = "types-setuptools", specifier = ">=78.1.0.20250329" },
]
docs = [
    { name = "markdown-callouts", specifier = ">=0.4" },
    { name = "markdown-exec", specifier = ">=1.8" },
    { name = "mkdocs", specifier = ">=1.6" },
    { name = "mkdocs-coverage", specifier = ">=1.0" },
    { name = "mkdocs-git-revision-date-localized-plugin", specifier = ">=1.2" },
    { name = "mkdocs-llmstxt", specifier = ">=0.1" },
    { name = "mkdocs-material", specifier = ">=9.5" },
    { name = "mkdocs-minify-plugin", specifier = ">=0.8" },
    { name = "mkdocs-redirects", specifier = ">=1.2.1" },
    { name = "mkdocs-section-index", specifier = ">=0.3" },
    { name = "mkdocs-typer2", specifier = ">=0.1.4" },
    { name = "mkdocstrings-python", specifier = ">=1.16.2" },
    { name = "tomli", marker = "python_full_version < '3.11'", specifier = ">=2.0" },
]

[[package]]
name = "annotated-types"
version = "0.7.0"
source = { registry = "https://pypi.org/simple" }
sdist = { url = "https://files.pythonhosted.org/packages/ee/67/531ea369ba64dcff5ec9c3402f9f51bf748cec26dde048a2f973a4eea7f5/annotated_types-0.7.0.tar.gz", hash = "sha256:aff07c09a53a08bc8cfccb9c85b05f1aa9a2a6f23728d790723543408344ce89", size = 16081, upload-time = "2024-05-20T21:33:25.928Z" }
wheels = [
    { url = "https://files.pythonhosted.org/packages/78/b6/6307fbef88d9b5ee7421e68d78a9f162e0da4900bc5f5793f6d3d0e34fb8/annotated_types-0.7.0-py3-none-any.whl", hash = "sha256:1f02e8b43a8fbbc3f3e0d4f0f4bfc8131bcb4eebe8849b8e5c773f3a1c582a53", size = 13643, upload-time = "2024-05-20T21:33:24.1Z" },
]

[[package]]
name = "anyio"
version = "4.9.0"
source = { registry = "https://pypi.org/simple" }
dependencies = [
    { name = "exceptiongroup", marker = "python_full_version < '3.11'" },
    { name = "idna" },
    { name = "sniffio" },
    { name = "typing-extensions", marker = "python_full_version < '3.13'" },
]
sdist = { url = "https://files.pythonhosted.org/packages/95/7d/4c1bd541d4dffa1b52bd83fb8527089e097a106fc90b467a7313b105f840/anyio-4.9.0.tar.gz", hash = "sha256:673c0c244e15788651a4ff38710fea9675823028a6f08a5eda409e0c9840a028", size = 190949, upload-time = "2025-03-17T00:02:54.77Z" }
wheels = [
    { url = "https://files.pythonhosted.org/packages/a1/ee/48ca1a7c89ffec8b6a0c5d02b89c305671d5ffd8d3c94acf8b8c408575bb/anyio-4.9.0-py3-none-any.whl", hash = "sha256:9f76d541cad6e36af7beb62e978876f3b41e3e04f2c1fbf0884604c0a9c4d93c", size = 100916, upload-time = "2025-03-17T00:02:52.713Z" },
]

[[package]]
name = "astroid"
version = "3.3.10"
source = { registry = "https://pypi.org/simple" }
dependencies = [
    { name = "typing-extensions", marker = "python_full_version < '3.11'" },
]
sdist = { url = "https://files.pythonhosted.org/packages/00/c2/9b2de9ed027f9fe5734a6c0c0a601289d796b3caaf1e372e23fa88a73047/astroid-3.3.10.tar.gz", hash = "sha256:c332157953060c6deb9caa57303ae0d20b0fbdb2e59b4a4f2a6ba49d0a7961ce", size = 398941, upload-time = "2025-05-10T13:33:10.405Z" }
wheels = [
    { url = "https://files.pythonhosted.org/packages/15/58/5260205b9968c20b6457ed82f48f9e3d6edf2f1f95103161798b73aeccf0/astroid-3.3.10-py3-none-any.whl", hash = "sha256:104fb9cb9b27ea95e847a94c003be03a9e039334a8ebca5ee27dafaf5c5711eb", size = 275388, upload-time = "2025-05-10T13:33:08.391Z" },
]

[[package]]
name = "attrs"
version = "25.3.0"
source = { registry = "https://pypi.org/simple" }
sdist = { url = "https://files.pythonhosted.org/packages/5a/b0/1367933a8532ee6ff8d63537de4f1177af4bff9f3e829baf7331f595bb24/attrs-25.3.0.tar.gz", hash = "sha256:75d7cefc7fb576747b2c81b4442d4d4a1ce0900973527c011d1030fd3bf4af1b", size = 812032, upload-time = "2025-03-13T11:10:22.779Z" }
wheels = [
    { url = "https://files.pythonhosted.org/packages/77/06/bb80f5f86020c4551da315d78b3ab75e8228f89f0162f2c3a819e407941a/attrs-25.3.0-py3-none-any.whl", hash = "sha256:427318ce031701fea540783410126f03899a97ffc6f61596ad581ac2e40e3bc3", size = 63815, upload-time = "2025-03-13T11:10:21.14Z" },
]

[[package]]
name = "babel"
version = "2.17.0"
source = { registry = "https://pypi.org/simple" }
sdist = { url = "https://files.pythonhosted.org/packages/7d/6b/d52e42361e1aa00709585ecc30b3f9684b3ab62530771402248b1b1d6240/babel-2.17.0.tar.gz", hash = "sha256:0c54cffb19f690cdcc52a3b50bcbf71e07a808d1c80d549f2459b9d2cf0afb9d", size = 9951852, upload-time = "2025-02-01T15:17:41.026Z" }
wheels = [
    { url = "https://files.pythonhosted.org/packages/b7/b8/3fe70c75fe32afc4bb507f75563d39bc5642255d1d94f1f23604725780bf/babel-2.17.0-py3-none-any.whl", hash = "sha256:4d0b53093fdfb4b21c92b5213dba5a1b23885afa8383709427046b21c366e5f2", size = 10182537, upload-time = "2025-02-01T15:17:37.39Z" },
]

[[package]]
name = "backports-tarfile"
version = "1.2.0"
source = { registry = "https://pypi.org/simple" }
sdist = { url = "https://files.pythonhosted.org/packages/86/72/cd9b395f25e290e633655a100af28cb253e4393396264a98bd5f5951d50f/backports_tarfile-1.2.0.tar.gz", hash = "sha256:d75e02c268746e1b8144c278978b6e98e85de6ad16f8e4b0844a154557eca991", size = 86406, upload-time = "2024-05-28T17:01:54.731Z" }
wheels = [
    { url = "https://files.pythonhosted.org/packages/b9/fa/123043af240e49752f1c4bd24da5053b6bd00cad78c2be53c0d1e8b975bc/backports.tarfile-1.2.0-py3-none-any.whl", hash = "sha256:77e284d754527b01fb1e6fa8a1afe577858ebe4e9dad8919e34c862cb399bc34", size = 30181, upload-time = "2024-05-28T17:01:53.112Z" },
]

[[package]]
name = "backrefs"
version = "5.8"
source = { registry = "https://pypi.org/simple" }
sdist = { url = "https://files.pythonhosted.org/packages/6c/46/caba1eb32fa5784428ab401a5487f73db4104590ecd939ed9daaf18b47e0/backrefs-5.8.tar.gz", hash = "sha256:2cab642a205ce966af3dd4b38ee36009b31fa9502a35fd61d59ccc116e40a6bd", size = 6773994, upload-time = "2025-02-25T18:15:32.003Z" }
wheels = [
    { url = "https://files.pythonhosted.org/packages/bf/cb/d019ab87fe70e0fe3946196d50d6a4428623dc0c38a6669c8cae0320fbf3/backrefs-5.8-py310-none-any.whl", hash = "sha256:c67f6638a34a5b8730812f5101376f9d41dc38c43f1fdc35cb54700f6ed4465d", size = 380337, upload-time = "2025-02-25T16:53:14.607Z" },
    { url = "https://files.pythonhosted.org/packages/a9/86/abd17f50ee21b2248075cb6924c6e7f9d23b4925ca64ec660e869c2633f1/backrefs-5.8-py311-none-any.whl", hash = "sha256:2e1c15e4af0e12e45c8701bd5da0902d326b2e200cafcd25e49d9f06d44bb61b", size = 392142, upload-time = "2025-02-25T16:53:17.266Z" },
    { url = "https://files.pythonhosted.org/packages/b3/04/7b415bd75c8ab3268cc138c76fa648c19495fcc7d155508a0e62f3f82308/backrefs-5.8-py312-none-any.whl", hash = "sha256:bbef7169a33811080d67cdf1538c8289f76f0942ff971222a16034da88a73486", size = 398021, upload-time = "2025-02-25T16:53:26.378Z" },
    { url = "https://files.pythonhosted.org/packages/04/b8/60dcfb90eb03a06e883a92abbc2ab95c71f0d8c9dd0af76ab1d5ce0b1402/backrefs-5.8-py313-none-any.whl", hash = "sha256:e3a63b073867dbefd0536425f43db618578528e3896fb77be7141328642a1585", size = 399915, upload-time = "2025-02-25T16:53:28.167Z" },
    { url = "https://files.pythonhosted.org/packages/0c/37/fb6973edeb700f6e3d6ff222400602ab1830446c25c7b4676d8de93e65b8/backrefs-5.8-py39-none-any.whl", hash = "sha256:a66851e4533fb5b371aa0628e1fee1af05135616b86140c9d787a2ffdf4b8fdc", size = 380336, upload-time = "2025-02-25T16:53:29.858Z" },
]

[[package]]
name = "beautifulsoup4"
version = "4.13.4"
source = { registry = "https://pypi.org/simple" }
dependencies = [
    { name = "soupsieve" },
    { name = "typing-extensions" },
]
sdist = { url = "https://files.pythonhosted.org/packages/d8/e4/0c4c39e18fd76d6a628d4dd8da40543d136ce2d1752bd6eeeab0791f4d6b/beautifulsoup4-4.13.4.tar.gz", hash = "sha256:dbb3c4e1ceae6aefebdaf2423247260cd062430a410e38c66f2baa50a8437195", size = 621067, upload-time = "2025-04-15T17:05:13.836Z" }
wheels = [
    { url = "https://files.pythonhosted.org/packages/50/cd/30110dc0ffcf3b131156077b90e9f60ed75711223f306da4db08eff8403b/beautifulsoup4-4.13.4-py3-none-any.whl", hash = "sha256:9bbbb14bfde9d79f38b8cd5f8c7c85f4b8f2523190ebed90e950a8dea4cb1c4b", size = 187285, upload-time = "2025-04-15T17:05:12.221Z" },
]

[[package]]
name = "certifi"
version = "2025.4.26"
source = { registry = "https://pypi.org/simple" }
sdist = { url = "https://files.pythonhosted.org/packages/e8/9e/c05b3920a3b7d20d3d3310465f50348e5b3694f4f88c6daf736eef3024c4/certifi-2025.4.26.tar.gz", hash = "sha256:0a816057ea3cdefcef70270d2c515e4506bbc954f417fa5ade2021213bb8f0c6", size = 160705, upload-time = "2025-04-26T02:12:29.51Z" }
wheels = [
    { url = "https://files.pythonhosted.org/packages/4a/7e/3db2bd1b1f9e95f7cddca6d6e75e2f2bd9f51b1246e546d88addca0106bd/certifi-2025.4.26-py3-none-any.whl", hash = "sha256:30350364dfe371162649852c63336a15c70c6510c2ad5015b21c2345311805f3", size = 159618, upload-time = "2025-04-26T02:12:27.662Z" },
]

[[package]]
name = "cffi"
version = "1.17.1"
source = { registry = "https://pypi.org/simple" }
dependencies = [
    { name = "pycparser" },
]
sdist = { url = "https://files.pythonhosted.org/packages/fc/97/c783634659c2920c3fc70419e3af40972dbaf758daa229a7d6ea6135c90d/cffi-1.17.1.tar.gz", hash = "sha256:1c39c6016c32bc48dd54561950ebd6836e1670f2ae46128f67cf49e789c52824", size = 516621, upload-time = "2024-09-04T20:45:21.852Z" }
wheels = [
    { url = "https://files.pythonhosted.org/packages/90/07/f44ca684db4e4f08a3fdc6eeb9a0d15dc6883efc7b8c90357fdbf74e186c/cffi-1.17.1-cp310-cp310-macosx_10_9_x86_64.whl", hash = "sha256:df8b1c11f177bc2313ec4b2d46baec87a5f3e71fc8b45dab2ee7cae86d9aba14", size = 182191, upload-time = "2024-09-04T20:43:30.027Z" },
    { url = "https://files.pythonhosted.org/packages/08/fd/cc2fedbd887223f9f5d170c96e57cbf655df9831a6546c1727ae13fa977a/cffi-1.17.1-cp310-cp310-macosx_11_0_arm64.whl", hash = "sha256:8f2cdc858323644ab277e9bb925ad72ae0e67f69e804f4898c070998d50b1a67", size = 178592, upload-time = "2024-09-04T20:43:32.108Z" },
    { url = "https://files.pythonhosted.org/packages/de/cc/4635c320081c78d6ffc2cab0a76025b691a91204f4aa317d568ff9280a2d/cffi-1.17.1-cp310-cp310-manylinux_2_12_i686.manylinux2010_i686.manylinux_2_17_i686.manylinux2014_i686.whl", hash = "sha256:edae79245293e15384b51f88b00613ba9f7198016a5948b5dddf4917d4d26382", size = 426024, upload-time = "2024-09-04T20:43:34.186Z" },
    { url = "https://files.pythonhosted.org/packages/b6/7b/3b2b250f3aab91abe5f8a51ada1b717935fdaec53f790ad4100fe2ec64d1/cffi-1.17.1-cp310-cp310-manylinux_2_17_aarch64.manylinux2014_aarch64.whl", hash = "sha256:45398b671ac6d70e67da8e4224a065cec6a93541bb7aebe1b198a61b58c7b702", size = 448188, upload-time = "2024-09-04T20:43:36.286Z" },
    { url = "https://files.pythonhosted.org/packages/d3/48/1b9283ebbf0ec065148d8de05d647a986c5f22586b18120020452fff8f5d/cffi-1.17.1-cp310-cp310-manylinux_2_17_ppc64le.manylinux2014_ppc64le.whl", hash = "sha256:ad9413ccdeda48c5afdae7e4fa2192157e991ff761e7ab8fdd8926f40b160cc3", size = 455571, upload-time = "2024-09-04T20:43:38.586Z" },
    { url = "https://files.pythonhosted.org/packages/40/87/3b8452525437b40f39ca7ff70276679772ee7e8b394934ff60e63b7b090c/cffi-1.17.1-cp310-cp310-manylinux_2_17_s390x.manylinux2014_s390x.whl", hash = "sha256:5da5719280082ac6bd9aa7becb3938dc9f9cbd57fac7d2871717b1feb0902ab6", size = 436687, upload-time = "2024-09-04T20:43:40.084Z" },
    { url = "https://files.pythonhosted.org/packages/8d/fb/4da72871d177d63649ac449aec2e8a29efe0274035880c7af59101ca2232/cffi-1.17.1-cp310-cp310-manylinux_2_17_x86_64.manylinux2014_x86_64.whl", hash = "sha256:2bb1a08b8008b281856e5971307cc386a8e9c5b625ac297e853d36da6efe9c17", size = 446211, upload-time = "2024-09-04T20:43:41.526Z" },
    { url = "https://files.pythonhosted.org/packages/ab/a0/62f00bcb411332106c02b663b26f3545a9ef136f80d5df746c05878f8c4b/cffi-1.17.1-cp310-cp310-musllinux_1_1_aarch64.whl", hash = "sha256:045d61c734659cc045141be4bae381a41d89b741f795af1dd018bfb532fd0df8", size = 461325, upload-time = "2024-09-04T20:43:43.117Z" },
    { url = "https://files.pythonhosted.org/packages/36/83/76127035ed2e7e27b0787604d99da630ac3123bfb02d8e80c633f218a11d/cffi-1.17.1-cp310-cp310-musllinux_1_1_i686.whl", hash = "sha256:6883e737d7d9e4899a8a695e00ec36bd4e5e4f18fabe0aca0efe0a4b44cdb13e", size = 438784, upload-time = "2024-09-04T20:43:45.256Z" },
    { url = "https://files.pythonhosted.org/packages/21/81/a6cd025db2f08ac88b901b745c163d884641909641f9b826e8cb87645942/cffi-1.17.1-cp310-cp310-musllinux_1_1_x86_64.whl", hash = "sha256:6b8b4a92e1c65048ff98cfe1f735ef8f1ceb72e3d5f0c25fdb12087a23da22be", size = 461564, upload-time = "2024-09-04T20:43:46.779Z" },
    { url = "https://files.pythonhosted.org/packages/f8/fe/4d41c2f200c4a457933dbd98d3cf4e911870877bd94d9656cc0fcb390681/cffi-1.17.1-cp310-cp310-win32.whl", hash = "sha256:c9c3d058ebabb74db66e431095118094d06abf53284d9c81f27300d0e0d8bc7c", size = 171804, upload-time = "2024-09-04T20:43:48.186Z" },
    { url = "https://files.pythonhosted.org/packages/d1/b6/0b0f5ab93b0df4acc49cae758c81fe4e5ef26c3ae2e10cc69249dfd8b3ab/cffi-1.17.1-cp310-cp310-win_amd64.whl", hash = "sha256:0f048dcf80db46f0098ccac01132761580d28e28bc0f78ae0d58048063317e15", size = 181299, upload-time = "2024-09-04T20:43:49.812Z" },
    { url = "https://files.pythonhosted.org/packages/6b/f4/927e3a8899e52a27fa57a48607ff7dc91a9ebe97399b357b85a0c7892e00/cffi-1.17.1-cp311-cp311-macosx_10_9_x86_64.whl", hash = "sha256:a45e3c6913c5b87b3ff120dcdc03f6131fa0065027d0ed7ee6190736a74cd401", size = 182264, upload-time = "2024-09-04T20:43:51.124Z" },
    { url = "https://files.pythonhosted.org/packages/6c/f5/6c3a8efe5f503175aaddcbea6ad0d2c96dad6f5abb205750d1b3df44ef29/cffi-1.17.1-cp311-cp311-macosx_11_0_arm64.whl", hash = "sha256:30c5e0cb5ae493c04c8b42916e52ca38079f1b235c2f8ae5f4527b963c401caf", size = 178651, upload-time = "2024-09-04T20:43:52.872Z" },
    { url = "https://files.pythonhosted.org/packages/94/dd/a3f0118e688d1b1a57553da23b16bdade96d2f9bcda4d32e7d2838047ff7/cffi-1.17.1-cp311-cp311-manylinux_2_12_i686.manylinux2010_i686.manylinux_2_17_i686.manylinux2014_i686.whl", hash = "sha256:f75c7ab1f9e4aca5414ed4d8e5c0e303a34f4421f8a0d47a4d019ceff0ab6af4", size = 445259, upload-time = "2024-09-04T20:43:56.123Z" },
    { url = "https://files.pythonhosted.org/packages/2e/ea/70ce63780f096e16ce8588efe039d3c4f91deb1dc01e9c73a287939c79a6/cffi-1.17.1-cp311-cp311-manylinux_2_17_aarch64.manylinux2014_aarch64.whl", hash = "sha256:a1ed2dd2972641495a3ec98445e09766f077aee98a1c896dcb4ad0d303628e41", size = 469200, upload-time = "2024-09-04T20:43:57.891Z" },
    { url = "https://files.pythonhosted.org/packages/1c/a0/a4fa9f4f781bda074c3ddd57a572b060fa0df7655d2a4247bbe277200146/cffi-1.17.1-cp311-cp311-manylinux_2_17_ppc64le.manylinux2014_ppc64le.whl", hash = "sha256:46bf43160c1a35f7ec506d254e5c890f3c03648a4dbac12d624e4490a7046cd1", size = 477235, upload-time = "2024-09-04T20:44:00.18Z" },
    { url = "https://files.pythonhosted.org/packages/62/12/ce8710b5b8affbcdd5c6e367217c242524ad17a02fe5beec3ee339f69f85/cffi-1.17.1-cp311-cp311-manylinux_2_17_s390x.manylinux2014_s390x.whl", hash = "sha256:a24ed04c8ffd54b0729c07cee15a81d964e6fee0e3d4d342a27b020d22959dc6", size = 459721, upload-time = "2024-09-04T20:44:01.585Z" },
    { url = "https://files.pythonhosted.org/packages/ff/6b/d45873c5e0242196f042d555526f92aa9e0c32355a1be1ff8c27f077fd37/cffi-1.17.1-cp311-cp311-manylinux_2_17_x86_64.manylinux2014_x86_64.whl", hash = "sha256:610faea79c43e44c71e1ec53a554553fa22321b65fae24889706c0a84d4ad86d", size = 467242, upload-time = "2024-09-04T20:44:03.467Z" },
    { url = "https://files.pythonhosted.org/packages/1a/52/d9a0e523a572fbccf2955f5abe883cfa8bcc570d7faeee06336fbd50c9fc/cffi-1.17.1-cp311-cp311-musllinux_1_1_aarch64.whl", hash = "sha256:a9b15d491f3ad5d692e11f6b71f7857e7835eb677955c00cc0aefcd0669adaf6", size = 477999, upload-time = "2024-09-04T20:44:05.023Z" },
    { url = "https://files.pythonhosted.org/packages/44/74/f2a2460684a1a2d00ca799ad880d54652841a780c4c97b87754f660c7603/cffi-1.17.1-cp311-cp311-musllinux_1_1_i686.whl", hash = "sha256:de2ea4b5833625383e464549fec1bc395c1bdeeb5f25c4a3a82b5a8c756ec22f", size = 454242, upload-time = "2024-09-04T20:44:06.444Z" },
    { url = "https://files.pythonhosted.org/packages/f8/4a/34599cac7dfcd888ff54e801afe06a19c17787dfd94495ab0c8d35fe99fb/cffi-1.17.1-cp311-cp311-musllinux_1_1_x86_64.whl", hash = "sha256:fc48c783f9c87e60831201f2cce7f3b2e4846bf4d8728eabe54d60700b318a0b", size = 478604, upload-time = "2024-09-04T20:44:08.206Z" },
    { url = "https://files.pythonhosted.org/packages/34/33/e1b8a1ba29025adbdcda5fb3a36f94c03d771c1b7b12f726ff7fef2ebe36/cffi-1.17.1-cp311-cp311-win32.whl", hash = "sha256:85a950a4ac9c359340d5963966e3e0a94a676bd6245a4b55bc43949eee26a655", size = 171727, upload-time = "2024-09-04T20:44:09.481Z" },
    { url = "https://files.pythonhosted.org/packages/3d/97/50228be003bb2802627d28ec0627837ac0bf35c90cf769812056f235b2d1/cffi-1.17.1-cp311-cp311-win_amd64.whl", hash = "sha256:caaf0640ef5f5517f49bc275eca1406b0ffa6aa184892812030f04c2abf589a0", size = 181400, upload-time = "2024-09-04T20:44:10.873Z" },
    { url = "https://files.pythonhosted.org/packages/5a/84/e94227139ee5fb4d600a7a4927f322e1d4aea6fdc50bd3fca8493caba23f/cffi-1.17.1-cp312-cp312-macosx_10_9_x86_64.whl", hash = "sha256:805b4371bf7197c329fcb3ead37e710d1bca9da5d583f5073b799d5c5bd1eee4", size = 183178, upload-time = "2024-09-04T20:44:12.232Z" },
    { url = "https://files.pythonhosted.org/packages/da/ee/fb72c2b48656111c4ef27f0f91da355e130a923473bf5ee75c5643d00cca/cffi-1.17.1-cp312-cp312-macosx_11_0_arm64.whl", hash = "sha256:733e99bc2df47476e3848417c5a4540522f234dfd4ef3ab7fafdf555b082ec0c", size = 178840, upload-time = "2024-09-04T20:44:13.739Z" },
    { url = "https://files.pythonhosted.org/packages/cc/b6/db007700f67d151abadf508cbfd6a1884f57eab90b1bb985c4c8c02b0f28/cffi-1.17.1-cp312-cp312-manylinux_2_12_i686.manylinux2010_i686.manylinux_2_17_i686.manylinux2014_i686.whl", hash = "sha256:1257bdabf294dceb59f5e70c64a3e2f462c30c7ad68092d01bbbfb1c16b1ba36", size = 454803, upload-time = "2024-09-04T20:44:15.231Z" },
    { url = "https://files.pythonhosted.org/packages/1a/df/f8d151540d8c200eb1c6fba8cd0dfd40904f1b0682ea705c36e6c2e97ab3/cffi-1.17.1-cp312-cp312-manylinux_2_17_aarch64.manylinux2014_aarch64.whl", hash = "sha256:da95af8214998d77a98cc14e3a3bd00aa191526343078b530ceb0bd710fb48a5", size = 478850, upload-time = "2024-09-04T20:44:17.188Z" },
    { url = "https://files.pythonhosted.org/packages/28/c0/b31116332a547fd2677ae5b78a2ef662dfc8023d67f41b2a83f7c2aa78b1/cffi-1.17.1-cp312-cp312-manylinux_2_17_ppc64le.manylinux2014_ppc64le.whl", hash = "sha256:d63afe322132c194cf832bfec0dc69a99fb9bb6bbd550f161a49e9e855cc78ff", size = 485729, upload-time = "2024-09-04T20:44:18.688Z" },
    { url = "https://files.pythonhosted.org/packages/91/2b/9a1ddfa5c7f13cab007a2c9cc295b70fbbda7cb10a286aa6810338e60ea1/cffi-1.17.1-cp312-cp312-manylinux_2_17_s390x.manylinux2014_s390x.whl", hash = "sha256:f79fc4fc25f1c8698ff97788206bb3c2598949bfe0fef03d299eb1b5356ada99", size = 471256, upload-time = "2024-09-04T20:44:20.248Z" },
    { url = "https://files.pythonhosted.org/packages/b2/d5/da47df7004cb17e4955df6a43d14b3b4ae77737dff8bf7f8f333196717bf/cffi-1.17.1-cp312-cp312-manylinux_2_17_x86_64.manylinux2014_x86_64.whl", hash = "sha256:b62ce867176a75d03a665bad002af8e6d54644fad99a3c70905c543130e39d93", size = 479424, upload-time = "2024-09-04T20:44:21.673Z" },
    { url = "https://files.pythonhosted.org/packages/0b/ac/2a28bcf513e93a219c8a4e8e125534f4f6db03e3179ba1c45e949b76212c/cffi-1.17.1-cp312-cp312-musllinux_1_1_aarch64.whl", hash = "sha256:386c8bf53c502fff58903061338ce4f4950cbdcb23e2902d86c0f722b786bbe3", size = 484568, upload-time = "2024-09-04T20:44:23.245Z" },
    { url = "https://files.pythonhosted.org/packages/d4/38/ca8a4f639065f14ae0f1d9751e70447a261f1a30fa7547a828ae08142465/cffi-1.17.1-cp312-cp312-musllinux_1_1_x86_64.whl", hash = "sha256:4ceb10419a9adf4460ea14cfd6bc43d08701f0835e979bf821052f1805850fe8", size = 488736, upload-time = "2024-09-04T20:44:24.757Z" },
    { url = "https://files.pythonhosted.org/packages/86/c5/28b2d6f799ec0bdecf44dced2ec5ed43e0eb63097b0f58c293583b406582/cffi-1.17.1-cp312-cp312-win32.whl", hash = "sha256:a08d7e755f8ed21095a310a693525137cfe756ce62d066e53f502a83dc550f65", size = 172448, upload-time = "2024-09-04T20:44:26.208Z" },
    { url = "https://files.pythonhosted.org/packages/50/b9/db34c4755a7bd1cb2d1603ac3863f22bcecbd1ba29e5ee841a4bc510b294/cffi-1.17.1-cp312-cp312-win_amd64.whl", hash = "sha256:51392eae71afec0d0c8fb1a53b204dbb3bcabcb3c9b807eedf3e1e6ccf2de903", size = 181976, upload-time = "2024-09-04T20:44:27.578Z" },
    { url = "https://files.pythonhosted.org/packages/8d/f8/dd6c246b148639254dad4d6803eb6a54e8c85c6e11ec9df2cffa87571dbe/cffi-1.17.1-cp313-cp313-macosx_10_13_x86_64.whl", hash = "sha256:f3a2b4222ce6b60e2e8b337bb9596923045681d71e5a082783484d845390938e", size = 182989, upload-time = "2024-09-04T20:44:28.956Z" },
    { url = "https://files.pythonhosted.org/packages/8b/f1/672d303ddf17c24fc83afd712316fda78dc6fce1cd53011b839483e1ecc8/cffi-1.17.1-cp313-cp313-macosx_11_0_arm64.whl", hash = "sha256:0984a4925a435b1da406122d4d7968dd861c1385afe3b45ba82b750f229811e2", size = 178802, upload-time = "2024-09-04T20:44:30.289Z" },
    { url = "https://files.pythonhosted.org/packages/0e/2d/eab2e858a91fdff70533cab61dcff4a1f55ec60425832ddfdc9cd36bc8af/cffi-1.17.1-cp313-cp313-manylinux_2_12_i686.manylinux2010_i686.manylinux_2_17_i686.manylinux2014_i686.whl", hash = "sha256:d01b12eeeb4427d3110de311e1774046ad344f5b1a7403101878976ecd7a10f3", size = 454792, upload-time = "2024-09-04T20:44:32.01Z" },
    { url = "https://files.pythonhosted.org/packages/75/b2/fbaec7c4455c604e29388d55599b99ebcc250a60050610fadde58932b7ee/cffi-1.17.1-cp313-cp313-manylinux_2_17_aarch64.manylinux2014_aarch64.whl", hash = "sha256:706510fe141c86a69c8ddc029c7910003a17353970cff3b904ff0686a5927683", size = 478893, upload-time = "2024-09-04T20:44:33.606Z" },
    { url = "https://files.pythonhosted.org/packages/4f/b7/6e4a2162178bf1935c336d4da8a9352cccab4d3a5d7914065490f08c0690/cffi-1.17.1-cp313-cp313-manylinux_2_17_ppc64le.manylinux2014_ppc64le.whl", hash = "sha256:de55b766c7aa2e2a3092c51e0483d700341182f08e67c63630d5b6f200bb28e5", size = 485810, upload-time = "2024-09-04T20:44:35.191Z" },
    { url = "https://files.pythonhosted.org/packages/c7/8a/1d0e4a9c26e54746dc08c2c6c037889124d4f59dffd853a659fa545f1b40/cffi-1.17.1-cp313-cp313-manylinux_2_17_s390x.manylinux2014_s390x.whl", hash = "sha256:c59d6e989d07460165cc5ad3c61f9fd8f1b4796eacbd81cee78957842b834af4", size = 471200, upload-time = "2024-09-04T20:44:36.743Z" },
    { url = "https://files.pythonhosted.org/packages/26/9f/1aab65a6c0db35f43c4d1b4f580e8df53914310afc10ae0397d29d697af4/cffi-1.17.1-cp313-cp313-manylinux_2_17_x86_64.manylinux2014_x86_64.whl", hash = "sha256:dd398dbc6773384a17fe0d3e7eeb8d1a21c2200473ee6806bb5e6a8e62bb73dd", size = 479447, upload-time = "2024-09-04T20:44:38.492Z" },
    { url = "https://files.pythonhosted.org/packages/5f/e4/fb8b3dd8dc0e98edf1135ff067ae070bb32ef9d509d6cb0f538cd6f7483f/cffi-1.17.1-cp313-cp313-musllinux_1_1_aarch64.whl", hash = "sha256:3edc8d958eb099c634dace3c7e16560ae474aa3803a5df240542b305d14e14ed", size = 484358, upload-time = "2024-09-04T20:44:40.046Z" },
    { url = "https://files.pythonhosted.org/packages/f1/47/d7145bf2dc04684935d57d67dff9d6d795b2ba2796806bb109864be3a151/cffi-1.17.1-cp313-cp313-musllinux_1_1_x86_64.whl", hash = "sha256:72e72408cad3d5419375fc87d289076ee319835bdfa2caad331e377589aebba9", size = 488469, upload-time = "2024-09-04T20:44:41.616Z" },
    { url = "https://files.pythonhosted.org/packages/bf/ee/f94057fa6426481d663b88637a9a10e859e492c73d0384514a17d78ee205/cffi-1.17.1-cp313-cp313-win32.whl", hash = "sha256:e03eab0a8677fa80d646b5ddece1cbeaf556c313dcfac435ba11f107ba117b5d", size = 172475, upload-time = "2024-09-04T20:44:43.733Z" },
    { url = "https://files.pythonhosted.org/packages/7c/fc/6a8cb64e5f0324877d503c854da15d76c1e50eb722e320b15345c4d0c6de/cffi-1.17.1-cp313-cp313-win_amd64.whl", hash = "sha256:f6a16c31041f09ead72d69f583767292f750d24913dadacf5756b966aacb3f1a", size = 182009, upload-time = "2024-09-04T20:44:45.309Z" },
]

[[package]]
name = "cfgv"
version = "3.4.0"
source = { registry = "https://pypi.org/simple" }
sdist = { url = "https://files.pythonhosted.org/packages/11/74/539e56497d9bd1d484fd863dd69cbbfa653cd2aa27abfe35653494d85e94/cfgv-3.4.0.tar.gz", hash = "sha256:e52591d4c5f5dead8e0f673fb16db7949d2cfb3f7da4582893288f0ded8fe560", size = 7114, upload-time = "2023-08-12T20:38:17.776Z" }
wheels = [
    { url = "https://files.pythonhosted.org/packages/c5/55/51844dd50c4fc7a33b653bfaba4c2456f06955289ca770a5dbd5fd267374/cfgv-3.4.0-py2.py3-none-any.whl", hash = "sha256:b7265b1f29fd3316bfcd2b330d63d024f2bfd8bcb8b0272f8e19a504856c48f9", size = 7249, upload-time = "2023-08-12T20:38:16.269Z" },
]

[[package]]
name = "charset-normalizer"
version = "3.4.2"
source = { registry = "https://pypi.org/simple" }
sdist = { url = "https://files.pythonhosted.org/packages/e4/33/89c2ced2b67d1c2a61c19c6751aa8902d46ce3dacb23600a283619f5a12d/charset_normalizer-3.4.2.tar.gz", hash = "sha256:5baececa9ecba31eff645232d59845c07aa030f0c81ee70184a90d35099a0e63", size = 126367, upload-time = "2025-05-02T08:34:42.01Z" }
wheels = [
    { url = "https://files.pythonhosted.org/packages/95/28/9901804da60055b406e1a1c5ba7aac1276fb77f1dde635aabfc7fd84b8ab/charset_normalizer-3.4.2-cp310-cp310-macosx_10_9_universal2.whl", hash = "sha256:7c48ed483eb946e6c04ccbe02c6b4d1d48e51944b6db70f697e089c193404941", size = 201818, upload-time = "2025-05-02T08:31:46.725Z" },
    { url = "https://files.pythonhosted.org/packages/d9/9b/892a8c8af9110935e5adcbb06d9c6fe741b6bb02608c6513983048ba1a18/charset_normalizer-3.4.2-cp310-cp310-manylinux_2_17_aarch64.manylinux2014_aarch64.whl", hash = "sha256:b2d318c11350e10662026ad0eb71bb51c7812fc8590825304ae0bdd4ac283acd", size = 144649, upload-time = "2025-05-02T08:31:48.889Z" },
    { url = "https://files.pythonhosted.org/packages/7b/a5/4179abd063ff6414223575e008593861d62abfc22455b5d1a44995b7c101/charset_normalizer-3.4.2-cp310-cp310-manylinux_2_17_ppc64le.manylinux2014_ppc64le.whl", hash = "sha256:9cbfacf36cb0ec2897ce0ebc5d08ca44213af24265bd56eca54bee7923c48fd6", size = 155045, upload-time = "2025-05-02T08:31:50.757Z" },
    { url = "https://files.pythonhosted.org/packages/3b/95/bc08c7dfeddd26b4be8c8287b9bb055716f31077c8b0ea1cd09553794665/charset_normalizer-3.4.2-cp310-cp310-manylinux_2_17_s390x.manylinux2014_s390x.whl", hash = "sha256:18dd2e350387c87dabe711b86f83c9c78af772c748904d372ade190b5c7c9d4d", size = 147356, upload-time = "2025-05-02T08:31:52.634Z" },
    { url = "https://files.pythonhosted.org/packages/a8/2d/7a5b635aa65284bf3eab7653e8b4151ab420ecbae918d3e359d1947b4d61/charset_normalizer-3.4.2-cp310-cp310-manylinux_2_17_x86_64.manylinux2014_x86_64.whl", hash = "sha256:8075c35cd58273fee266c58c0c9b670947c19df5fb98e7b66710e04ad4e9ff86", size = 149471, upload-time = "2025-05-02T08:31:56.207Z" },
    { url = "https://files.pythonhosted.org/packages/ae/38/51fc6ac74251fd331a8cfdb7ec57beba8c23fd5493f1050f71c87ef77ed0/charset_normalizer-3.4.2-cp310-cp310-manylinux_2_5_i686.manylinux1_i686.manylinux_2_17_i686.manylinux2014_i686.whl", hash = "sha256:5bf4545e3b962767e5c06fe1738f951f77d27967cb2caa64c28be7c4563e162c", size = 151317, upload-time = "2025-05-02T08:31:57.613Z" },
    { url = "https://files.pythonhosted.org/packages/b7/17/edee1e32215ee6e9e46c3e482645b46575a44a2d72c7dfd49e49f60ce6bf/charset_normalizer-3.4.2-cp310-cp310-musllinux_1_2_aarch64.whl", hash = "sha256:7a6ab32f7210554a96cd9e33abe3ddd86732beeafc7a28e9955cdf22ffadbab0", size = 146368, upload-time = "2025-05-02T08:31:59.468Z" },
    { url = "https://files.pythonhosted.org/packages/26/2c/ea3e66f2b5f21fd00b2825c94cafb8c326ea6240cd80a91eb09e4a285830/charset_normalizer-3.4.2-cp310-cp310-musllinux_1_2_i686.whl", hash = "sha256:b33de11b92e9f75a2b545d6e9b6f37e398d86c3e9e9653c4864eb7e89c5773ef", size = 154491, upload-time = "2025-05-02T08:32:01.219Z" },
    { url = "https://files.pythonhosted.org/packages/52/47/7be7fa972422ad062e909fd62460d45c3ef4c141805b7078dbab15904ff7/charset_normalizer-3.4.2-cp310-cp310-musllinux_1_2_ppc64le.whl", hash = "sha256:8755483f3c00d6c9a77f490c17e6ab0c8729e39e6390328e42521ef175380ae6", size = 157695, upload-time = "2025-05-02T08:32:03.045Z" },
    { url = "https://files.pythonhosted.org/packages/2f/42/9f02c194da282b2b340f28e5fb60762de1151387a36842a92b533685c61e/charset_normalizer-3.4.2-cp310-cp310-musllinux_1_2_s390x.whl", hash = "sha256:68a328e5f55ec37c57f19ebb1fdc56a248db2e3e9ad769919a58672958e8f366", size = 154849, upload-time = "2025-05-02T08:32:04.651Z" },
    { url = "https://files.pythonhosted.org/packages/67/44/89cacd6628f31fb0b63201a618049be4be2a7435a31b55b5eb1c3674547a/charset_normalizer-3.4.2-cp310-cp310-musllinux_1_2_x86_64.whl", hash = "sha256:21b2899062867b0e1fde9b724f8aecb1af14f2778d69aacd1a5a1853a597a5db", size = 150091, upload-time = "2025-05-02T08:32:06.719Z" },
    { url = "https://files.pythonhosted.org/packages/1f/79/4b8da9f712bc079c0f16b6d67b099b0b8d808c2292c937f267d816ec5ecc/charset_normalizer-3.4.2-cp310-cp310-win32.whl", hash = "sha256:e8082b26888e2f8b36a042a58307d5b917ef2b1cacab921ad3323ef91901c71a", size = 98445, upload-time = "2025-05-02T08:32:08.66Z" },
    { url = "https://files.pythonhosted.org/packages/7d/d7/96970afb4fb66497a40761cdf7bd4f6fca0fc7bafde3a84f836c1f57a926/charset_normalizer-3.4.2-cp310-cp310-win_amd64.whl", hash = "sha256:f69a27e45c43520f5487f27627059b64aaf160415589230992cec34c5e18a509", size = 105782, upload-time = "2025-05-02T08:32:10.46Z" },
    { url = "https://files.pythonhosted.org/packages/05/85/4c40d00dcc6284a1c1ad5de5e0996b06f39d8232f1031cd23c2f5c07ee86/charset_normalizer-3.4.2-cp311-cp311-macosx_10_9_universal2.whl", hash = "sha256:be1e352acbe3c78727a16a455126d9ff83ea2dfdcbc83148d2982305a04714c2", size = 198794, upload-time = "2025-05-02T08:32:11.945Z" },
    { url = "https://files.pythonhosted.org/packages/41/d9/7a6c0b9db952598e97e93cbdfcb91bacd89b9b88c7c983250a77c008703c/charset_normalizer-3.4.2-cp311-cp311-manylinux_2_17_aarch64.manylinux2014_aarch64.whl", hash = "sha256:aa88ca0b1932e93f2d961bf3addbb2db902198dca337d88c89e1559e066e7645", size = 142846, upload-time = "2025-05-02T08:32:13.946Z" },
    { url = "https://files.pythonhosted.org/packages/66/82/a37989cda2ace7e37f36c1a8ed16c58cf48965a79c2142713244bf945c89/charset_normalizer-3.4.2-cp311-cp311-manylinux_2_17_ppc64le.manylinux2014_ppc64le.whl", hash = "sha256:d524ba3f1581b35c03cb42beebab4a13e6cdad7b36246bd22541fa585a56cccd", size = 153350, upload-time = "2025-05-02T08:32:15.873Z" },
    { url = "https://files.pythonhosted.org/packages/df/68/a576b31b694d07b53807269d05ec3f6f1093e9545e8607121995ba7a8313/charset_normalizer-3.4.2-cp311-cp311-manylinux_2_17_s390x.manylinux2014_s390x.whl", hash = "sha256:28a1005facc94196e1fb3e82a3d442a9d9110b8434fc1ded7a24a2983c9888d8", size = 145657, upload-time = "2025-05-02T08:32:17.283Z" },
    { url = "https://files.pythonhosted.org/packages/92/9b/ad67f03d74554bed3aefd56fe836e1623a50780f7c998d00ca128924a499/charset_normalizer-3.4.2-cp311-cp311-manylinux_2_17_x86_64.manylinux2014_x86_64.whl", hash = "sha256:fdb20a30fe1175ecabed17cbf7812f7b804b8a315a25f24678bcdf120a90077f", size = 147260, upload-time = "2025-05-02T08:32:18.807Z" },
    { url = "https://files.pythonhosted.org/packages/a6/e6/8aebae25e328160b20e31a7e9929b1578bbdc7f42e66f46595a432f8539e/charset_normalizer-3.4.2-cp311-cp311-manylinux_2_5_i686.manylinux1_i686.manylinux_2_17_i686.manylinux2014_i686.whl", hash = "sha256:0f5d9ed7f254402c9e7d35d2f5972c9bbea9040e99cd2861bd77dc68263277c7", size = 149164, upload-time = "2025-05-02T08:32:20.333Z" },
    { url = "https://files.pythonhosted.org/packages/8b/f2/b3c2f07dbcc248805f10e67a0262c93308cfa149a4cd3d1fe01f593e5fd2/charset_normalizer-3.4.2-cp311-cp311-musllinux_1_2_aarch64.whl", hash = "sha256:efd387a49825780ff861998cd959767800d54f8308936b21025326de4b5a42b9", size = 144571, upload-time = "2025-05-02T08:32:21.86Z" },
    { url = "https://files.pythonhosted.org/packages/60/5b/c3f3a94bc345bc211622ea59b4bed9ae63c00920e2e8f11824aa5708e8b7/charset_normalizer-3.4.2-cp311-cp311-musllinux_1_2_i686.whl", hash = "sha256:f0aa37f3c979cf2546b73e8222bbfa3dc07a641585340179d768068e3455e544", size = 151952, upload-time = "2025-05-02T08:32:23.434Z" },
    { url = "https://files.pythonhosted.org/packages/e2/4d/ff460c8b474122334c2fa394a3f99a04cf11c646da895f81402ae54f5c42/charset_normalizer-3.4.2-cp311-cp311-musllinux_1_2_ppc64le.whl", hash = "sha256:e70e990b2137b29dc5564715de1e12701815dacc1d056308e2b17e9095372a82", size = 155959, upload-time = "2025-05-02T08:32:24.993Z" },
    { url = "https://files.pythonhosted.org/packages/a2/2b/b964c6a2fda88611a1fe3d4c400d39c66a42d6c169c924818c848f922415/charset_normalizer-3.4.2-cp311-cp311-musllinux_1_2_s390x.whl", hash = "sha256:0c8c57f84ccfc871a48a47321cfa49ae1df56cd1d965a09abe84066f6853b9c0", size = 153030, upload-time = "2025-05-02T08:32:26.435Z" },
    { url = "https://files.pythonhosted.org/packages/59/2e/d3b9811db26a5ebf444bc0fa4f4be5aa6d76fc6e1c0fd537b16c14e849b6/charset_normalizer-3.4.2-cp311-cp311-musllinux_1_2_x86_64.whl", hash = "sha256:6b66f92b17849b85cad91259efc341dce9c1af48e2173bf38a85c6329f1033e5", size = 148015, upload-time = "2025-05-02T08:32:28.376Z" },
    { url = "https://files.pythonhosted.org/packages/90/07/c5fd7c11eafd561bb51220d600a788f1c8d77c5eef37ee49454cc5c35575/charset_normalizer-3.4.2-cp311-cp311-win32.whl", hash = "sha256:daac4765328a919a805fa5e2720f3e94767abd632ae410a9062dff5412bae65a", size = 98106, upload-time = "2025-05-02T08:32:30.281Z" },
    { url = "https://files.pythonhosted.org/packages/a8/05/5e33dbef7e2f773d672b6d79f10ec633d4a71cd96db6673625838a4fd532/charset_normalizer-3.4.2-cp311-cp311-win_amd64.whl", hash = "sha256:e53efc7c7cee4c1e70661e2e112ca46a575f90ed9ae3fef200f2a25e954f4b28", size = 105402, upload-time = "2025-05-02T08:32:32.191Z" },
    { url = "https://files.pythonhosted.org/packages/d7/a4/37f4d6035c89cac7930395a35cc0f1b872e652eaafb76a6075943754f095/charset_normalizer-3.4.2-cp312-cp312-macosx_10_13_universal2.whl", hash = "sha256:0c29de6a1a95f24b9a1aa7aefd27d2487263f00dfd55a77719b530788f75cff7", size = 199936, upload-time = "2025-05-02T08:32:33.712Z" },
    { url = "https://files.pythonhosted.org/packages/ee/8a/1a5e33b73e0d9287274f899d967907cd0bf9c343e651755d9307e0dbf2b3/charset_normalizer-3.4.2-cp312-cp312-manylinux_2_17_aarch64.manylinux2014_aarch64.whl", hash = "sha256:cddf7bd982eaa998934a91f69d182aec997c6c468898efe6679af88283b498d3", size = 143790, upload-time = "2025-05-02T08:32:35.768Z" },
    { url = "https://files.pythonhosted.org/packages/66/52/59521f1d8e6ab1482164fa21409c5ef44da3e9f653c13ba71becdd98dec3/charset_normalizer-3.4.2-cp312-cp312-manylinux_2_17_ppc64le.manylinux2014_ppc64le.whl", hash = "sha256:fcbe676a55d7445b22c10967bceaaf0ee69407fbe0ece4d032b6eb8d4565982a", size = 153924, upload-time = "2025-05-02T08:32:37.284Z" },
    { url = "https://files.pythonhosted.org/packages/86/2d/fb55fdf41964ec782febbf33cb64be480a6b8f16ded2dbe8db27a405c09f/charset_normalizer-3.4.2-cp312-cp312-manylinux_2_17_s390x.manylinux2014_s390x.whl", hash = "sha256:d41c4d287cfc69060fa91cae9683eacffad989f1a10811995fa309df656ec214", size = 146626, upload-time = "2025-05-02T08:32:38.803Z" },
    { url = "https://files.pythonhosted.org/packages/8c/73/6ede2ec59bce19b3edf4209d70004253ec5f4e319f9a2e3f2f15601ed5f7/charset_normalizer-3.4.2-cp312-cp312-manylinux_2_17_x86_64.manylinux2014_x86_64.whl", hash = "sha256:4e594135de17ab3866138f496755f302b72157d115086d100c3f19370839dd3a", size = 148567, upload-time = "2025-05-02T08:32:40.251Z" },
    { url = "https://files.pythonhosted.org/packages/09/14/957d03c6dc343c04904530b6bef4e5efae5ec7d7990a7cbb868e4595ee30/charset_normalizer-3.4.2-cp312-cp312-manylinux_2_5_i686.manylinux1_i686.manylinux_2_17_i686.manylinux2014_i686.whl", hash = "sha256:cf713fe9a71ef6fd5adf7a79670135081cd4431c2943864757f0fa3a65b1fafd", size = 150957, upload-time = "2025-05-02T08:32:41.705Z" },
    { url = "https://files.pythonhosted.org/packages/0d/c8/8174d0e5c10ccebdcb1b53cc959591c4c722a3ad92461a273e86b9f5a302/charset_normalizer-3.4.2-cp312-cp312-musllinux_1_2_aarch64.whl", hash = "sha256:a370b3e078e418187da8c3674eddb9d983ec09445c99a3a263c2011993522981", size = 145408, upload-time = "2025-05-02T08:32:43.709Z" },
    { url = "https://files.pythonhosted.org/packages/58/aa/8904b84bc8084ac19dc52feb4f5952c6df03ffb460a887b42615ee1382e8/charset_normalizer-3.4.2-cp312-cp312-musllinux_1_2_i686.whl", hash = "sha256:a955b438e62efdf7e0b7b52a64dc5c3396e2634baa62471768a64bc2adb73d5c", size = 153399, upload-time = "2025-05-02T08:32:46.197Z" },
    { url = "https://files.pythonhosted.org/packages/c2/26/89ee1f0e264d201cb65cf054aca6038c03b1a0c6b4ae998070392a3ce605/charset_normalizer-3.4.2-cp312-cp312-musllinux_1_2_ppc64le.whl", hash = "sha256:7222ffd5e4de8e57e03ce2cef95a4c43c98fcb72ad86909abdfc2c17d227fc1b", size = 156815, upload-time = "2025-05-02T08:32:48.105Z" },
    { url = "https://files.pythonhosted.org/packages/fd/07/68e95b4b345bad3dbbd3a8681737b4338ff2c9df29856a6d6d23ac4c73cb/charset_normalizer-3.4.2-cp312-cp312-musllinux_1_2_s390x.whl", hash = "sha256:bee093bf902e1d8fc0ac143c88902c3dfc8941f7ea1d6a8dd2bcb786d33db03d", size = 154537, upload-time = "2025-05-02T08:32:49.719Z" },
    { url = "https://files.pythonhosted.org/packages/77/1a/5eefc0ce04affb98af07bc05f3bac9094513c0e23b0562d64af46a06aae4/charset_normalizer-3.4.2-cp312-cp312-musllinux_1_2_x86_64.whl", hash = "sha256:dedb8adb91d11846ee08bec4c8236c8549ac721c245678282dcb06b221aab59f", size = 149565, upload-time = "2025-05-02T08:32:51.404Z" },
    { url = "https://files.pythonhosted.org/packages/37/a0/2410e5e6032a174c95e0806b1a6585eb21e12f445ebe239fac441995226a/charset_normalizer-3.4.2-cp312-cp312-win32.whl", hash = "sha256:db4c7bf0e07fc3b7d89ac2a5880a6a8062056801b83ff56d8464b70f65482b6c", size = 98357, upload-time = "2025-05-02T08:32:53.079Z" },
    { url = "https://files.pythonhosted.org/packages/6c/4f/c02d5c493967af3eda9c771ad4d2bbc8df6f99ddbeb37ceea6e8716a32bc/charset_normalizer-3.4.2-cp312-cp312-win_amd64.whl", hash = "sha256:5a9979887252a82fefd3d3ed2a8e3b937a7a809f65dcb1e068b090e165bbe99e", size = 105776, upload-time = "2025-05-02T08:32:54.573Z" },
    { url = "https://files.pythonhosted.org/packages/ea/12/a93df3366ed32db1d907d7593a94f1fe6293903e3e92967bebd6950ed12c/charset_normalizer-3.4.2-cp313-cp313-macosx_10_13_universal2.whl", hash = "sha256:926ca93accd5d36ccdabd803392ddc3e03e6d4cd1cf17deff3b989ab8e9dbcf0", size = 199622, upload-time = "2025-05-02T08:32:56.363Z" },
    { url = "https://files.pythonhosted.org/packages/04/93/bf204e6f344c39d9937d3c13c8cd5bbfc266472e51fc8c07cb7f64fcd2de/charset_normalizer-3.4.2-cp313-cp313-manylinux_2_17_aarch64.manylinux2014_aarch64.whl", hash = "sha256:eba9904b0f38a143592d9fc0e19e2df0fa2e41c3c3745554761c5f6447eedabf", size = 143435, upload-time = "2025-05-02T08:32:58.551Z" },
    { url = "https://files.pythonhosted.org/packages/22/2a/ea8a2095b0bafa6c5b5a55ffdc2f924455233ee7b91c69b7edfcc9e02284/charset_normalizer-3.4.2-cp313-cp313-manylinux_2_17_ppc64le.manylinux2014_ppc64le.whl", hash = "sha256:3fddb7e2c84ac87ac3a947cb4e66d143ca5863ef48e4a5ecb83bd48619e4634e", size = 153653, upload-time = "2025-05-02T08:33:00.342Z" },
    { url = "https://files.pythonhosted.org/packages/b6/57/1b090ff183d13cef485dfbe272e2fe57622a76694061353c59da52c9a659/charset_normalizer-3.4.2-cp313-cp313-manylinux_2_17_s390x.manylinux2014_s390x.whl", hash = "sha256:98f862da73774290f251b9df8d11161b6cf25b599a66baf087c1ffe340e9bfd1", size = 146231, upload-time = "2025-05-02T08:33:02.081Z" },
    { url = "https://files.pythonhosted.org/packages/e2/28/ffc026b26f441fc67bd21ab7f03b313ab3fe46714a14b516f931abe1a2d8/charset_normalizer-3.4.2-cp313-cp313-manylinux_2_17_x86_64.manylinux2014_x86_64.whl", hash = "sha256:6c9379d65defcab82d07b2a9dfbfc2e95bc8fe0ebb1b176a3190230a3ef0e07c", size = 148243, upload-time = "2025-05-02T08:33:04.063Z" },
    { url = "https://files.pythonhosted.org/packages/c0/0f/9abe9bd191629c33e69e47c6ef45ef99773320e9ad8e9cb08b8ab4a8d4cb/charset_normalizer-3.4.2-cp313-cp313-manylinux_2_5_i686.manylinux1_i686.manylinux_2_17_i686.manylinux2014_i686.whl", hash = "sha256:e635b87f01ebc977342e2697d05b56632f5f879a4f15955dfe8cef2448b51691", size = 150442, upload-time = "2025-05-02T08:33:06.418Z" },
    { url = "https://files.pythonhosted.org/packages/67/7c/a123bbcedca91d5916c056407f89a7f5e8fdfce12ba825d7d6b9954a1a3c/charset_normalizer-3.4.2-cp313-cp313-musllinux_1_2_aarch64.whl", hash = "sha256:1c95a1e2902a8b722868587c0e1184ad5c55631de5afc0eb96bc4b0d738092c0", size = 145147, upload-time = "2025-05-02T08:33:08.183Z" },
    { url = "https://files.pythonhosted.org/packages/ec/fe/1ac556fa4899d967b83e9893788e86b6af4d83e4726511eaaad035e36595/charset_normalizer-3.4.2-cp313-cp313-musllinux_1_2_i686.whl", hash = "sha256:ef8de666d6179b009dce7bcb2ad4c4a779f113f12caf8dc77f0162c29d20490b", size = 153057, upload-time = "2025-05-02T08:33:09.986Z" },
    { url = "https://files.pythonhosted.org/packages/2b/ff/acfc0b0a70b19e3e54febdd5301a98b72fa07635e56f24f60502e954c461/charset_normalizer-3.4.2-cp313-cp313-musllinux_1_2_ppc64le.whl", hash = "sha256:32fc0341d72e0f73f80acb0a2c94216bd704f4f0bce10aedea38f30502b271ff", size = 156454, upload-time = "2025-05-02T08:33:11.814Z" },
    { url = "https://files.pythonhosted.org/packages/92/08/95b458ce9c740d0645feb0e96cea1f5ec946ea9c580a94adfe0b617f3573/charset_normalizer-3.4.2-cp313-cp313-musllinux_1_2_s390x.whl", hash = "sha256:289200a18fa698949d2b39c671c2cc7a24d44096784e76614899a7ccf2574b7b", size = 154174, upload-time = "2025-05-02T08:33:13.707Z" },
    { url = "https://files.pythonhosted.org/packages/78/be/8392efc43487ac051eee6c36d5fbd63032d78f7728cb37aebcc98191f1ff/charset_normalizer-3.4.2-cp313-cp313-musllinux_1_2_x86_64.whl", hash = "sha256:4a476b06fbcf359ad25d34a057b7219281286ae2477cc5ff5e3f70a246971148", size = 149166, upload-time = "2025-05-02T08:33:15.458Z" },
    { url = "https://files.pythonhosted.org/packages/44/96/392abd49b094d30b91d9fbda6a69519e95802250b777841cf3bda8fe136c/charset_normalizer-3.4.2-cp313-cp313-win32.whl", hash = "sha256:aaeeb6a479c7667fbe1099af9617c83aaca22182d6cf8c53966491a0f1b7ffb7", size = 98064, upload-time = "2025-05-02T08:33:17.06Z" },
    { url = "https://files.pythonhosted.org/packages/e9/b0/0200da600134e001d91851ddc797809e2fe0ea72de90e09bec5a2fbdaccb/charset_normalizer-3.4.2-cp313-cp313-win_amd64.whl", hash = "sha256:aa6af9e7d59f9c12b33ae4e9450619cf2488e2bbe9b44030905877f0b2324980", size = 105641, upload-time = "2025-05-02T08:33:18.753Z" },
    { url = "https://files.pythonhosted.org/packages/20/94/c5790835a017658cbfabd07f3bfb549140c3ac458cfc196323996b10095a/charset_normalizer-3.4.2-py3-none-any.whl", hash = "sha256:7f56930ab0abd1c45cd15be65cc741c28b1c9a34876ce8c17a2fa107810c0af0", size = 52626, upload-time = "2025-05-02T08:34:40.053Z" },
]

[[package]]
name = "click"
version = "8.1.8"
source = { registry = "https://pypi.org/simple" }
dependencies = [
    { name = "colorama", marker = "sys_platform == 'win32'" },
]
sdist = { url = "https://files.pythonhosted.org/packages/b9/2e/0090cbf739cee7d23781ad4b89a9894a41538e4fcf4c31dcdd705b78eb8b/click-8.1.8.tar.gz", hash = "sha256:ed53c9d8990d83c2a27deae68e4ee337473f6330c040a31d4225c9574d16096a", size = 226593, upload-time = "2024-12-21T18:38:44.339Z" }
wheels = [
    { url = "https://files.pythonhosted.org/packages/7e/d4/7ebdbd03970677812aac39c869717059dbb71a4cfc033ca6e5221787892c/click-8.1.8-py3-none-any.whl", hash = "sha256:63c132bbbed01578a06712a2d1f497bb62d9c1c0d329b7903a866228027263b2", size = 98188, upload-time = "2024-12-21T18:38:41.666Z" },
]

[[package]]
name = "colorama"
version = "0.4.6"
source = { registry = "https://pypi.org/simple" }
sdist = { url = "https://files.pythonhosted.org/packages/d8/53/6f443c9a4a8358a93a6792e2acffb9d9d5cb0a5cfd8802644b7b1c9a02e4/colorama-0.4.6.tar.gz", hash = "sha256:08695f5cb7ed6e0531a20572697297273c47b8cae5a63ffc6d6ed5c201be6e44", size = 27697, upload-time = "2022-10-25T02:36:22.414Z" }
wheels = [
    { url = "https://files.pythonhosted.org/packages/d1/d6/3965ed04c63042e047cb6a3e6ed1a63a35087b6a609aa3a15ed8ac56c221/colorama-0.4.6-py2.py3-none-any.whl", hash = "sha256:4f1d9991f5acc0ca119f9d443620b77f9d6b33703e51011c16baf57afb285fc6", size = 25335, upload-time = "2022-10-25T02:36:20.889Z" },
]

[[package]]
name = "coverage"
version = "7.8.2"
source = { registry = "https://pypi.org/simple" }
sdist = { url = "https://files.pythonhosted.org/packages/ba/07/998afa4a0ecdf9b1981ae05415dad2d4e7716e1b1f00abbd91691ac09ac9/coverage-7.8.2.tar.gz", hash = "sha256:a886d531373a1f6ff9fad2a2ba4a045b68467b779ae729ee0b3b10ac20033b27", size = 812759, upload-time = "2025-05-23T11:39:57.856Z" }
wheels = [
    { url = "https://files.pythonhosted.org/packages/26/6b/7dd06399a5c0b81007e3a6af0395cd60e6a30f959f8d407d3ee04642e896/coverage-7.8.2-cp310-cp310-macosx_10_9_x86_64.whl", hash = "sha256:bd8ec21e1443fd7a447881332f7ce9d35b8fbd2849e761bb290b584535636b0a", size = 211573, upload-time = "2025-05-23T11:37:47.207Z" },
    { url = "https://files.pythonhosted.org/packages/f0/df/2b24090820a0bac1412955fb1a4dade6bc3b8dcef7b899c277ffaf16916d/coverage-7.8.2-cp310-cp310-macosx_11_0_arm64.whl", hash = "sha256:4c26c2396674816deaeae7ded0e2b42c26537280f8fe313335858ffff35019be", size = 212006, upload-time = "2025-05-23T11:37:50.289Z" },
    { url = "https://files.pythonhosted.org/packages/c5/c4/e4e3b998e116625562a872a342419652fa6ca73f464d9faf9f52f1aff427/coverage-7.8.2-cp310-cp310-manylinux_2_17_aarch64.manylinux2014_aarch64.whl", hash = "sha256:1aec326ed237e5880bfe69ad41616d333712c7937bcefc1343145e972938f9b3", size = 241128, upload-time = "2025-05-23T11:37:52.229Z" },
    { url = "https://files.pythonhosted.org/packages/b1/67/b28904afea3e87a895da850ba587439a61699bf4b73d04d0dfd99bbd33b4/coverage-7.8.2-cp310-cp310-manylinux_2_5_i686.manylinux1_i686.manylinux_2_17_i686.manylinux2014_i686.whl", hash = "sha256:5e818796f71702d7a13e50c70de2a1924f729228580bcba1607cccf32eea46e6", size = 239026, upload-time = "2025-05-23T11:37:53.846Z" },
    { url = "https://files.pythonhosted.org/packages/8c/0f/47bf7c5630d81bc2cd52b9e13043685dbb7c79372a7f5857279cc442b37c/coverage-7.8.2-cp310-cp310-manylinux_2_5_x86_64.manylinux1_x86_64.manylinux_2_17_x86_64.manylinux2014_x86_64.whl", hash = "sha256:546e537d9e24efc765c9c891328f30f826e3e4808e31f5d0f87c4ba12bbd1622", size = 240172, upload-time = "2025-05-23T11:37:55.711Z" },
    { url = "https://files.pythonhosted.org/packages/ba/38/af3eb9d36d85abc881f5aaecf8209383dbe0fa4cac2d804c55d05c51cb04/coverage-7.8.2-cp310-cp310-musllinux_1_2_aarch64.whl", hash = "sha256:ab9b09a2349f58e73f8ebc06fac546dd623e23b063e5398343c5270072e3201c", size = 240086, upload-time = "2025-05-23T11:37:57.724Z" },
    { url = "https://files.pythonhosted.org/packages/9e/64/c40c27c2573adeba0fe16faf39a8aa57368a1f2148865d6bb24c67eadb41/coverage-7.8.2-cp310-cp310-musllinux_1_2_i686.whl", hash = "sha256:fd51355ab8a372d89fb0e6a31719e825cf8df8b6724bee942fb5b92c3f016ba3", size = 238792, upload-time = "2025-05-23T11:37:59.737Z" },
    { url = "https://files.pythonhosted.org/packages/8e/ab/b7c85146f15457671c1412afca7c25a5696d7625e7158002aa017e2d7e3c/coverage-7.8.2-cp310-cp310-musllinux_1_2_x86_64.whl", hash = "sha256:0774df1e093acb6c9e4d58bce7f86656aeed6c132a16e2337692c12786b32404", size = 239096, upload-time = "2025-05-23T11:38:01.693Z" },
    { url = "https://files.pythonhosted.org/packages/d3/50/9446dad1310905fb1dc284d60d4320a5b25d4e3e33f9ea08b8d36e244e23/coverage-7.8.2-cp310-cp310-win32.whl", hash = "sha256:00f2e2f2e37f47e5f54423aeefd6c32a7dbcedc033fcd3928a4f4948e8b96af7", size = 214144, upload-time = "2025-05-23T11:38:03.68Z" },
    { url = "https://files.pythonhosted.org/packages/23/ed/792e66ad7b8b0df757db8d47af0c23659cdb5a65ef7ace8b111cacdbee89/coverage-7.8.2-cp310-cp310-win_amd64.whl", hash = "sha256:145b07bea229821d51811bf15eeab346c236d523838eda395ea969d120d13347", size = 215043, upload-time = "2025-05-23T11:38:05.217Z" },
    { url = "https://files.pythonhosted.org/packages/6a/4d/1ff618ee9f134d0de5cc1661582c21a65e06823f41caf801aadf18811a8e/coverage-7.8.2-cp311-cp311-macosx_10_9_x86_64.whl", hash = "sha256:b99058eef42e6a8dcd135afb068b3d53aff3921ce699e127602efff9956457a9", size = 211692, upload-time = "2025-05-23T11:38:08.485Z" },
    { url = "https://files.pythonhosted.org/packages/96/fa/c3c1b476de96f2bc7a8ca01a9f1fcb51c01c6b60a9d2c3e66194b2bdb4af/coverage-7.8.2-cp311-cp311-macosx_11_0_arm64.whl", hash = "sha256:5feb7f2c3e6ea94d3b877def0270dff0947b8d8c04cfa34a17be0a4dc1836879", size = 212115, upload-time = "2025-05-23T11:38:09.989Z" },
    { url = "https://files.pythonhosted.org/packages/f7/c2/5414c5a1b286c0f3881ae5adb49be1854ac5b7e99011501f81c8c1453065/coverage-7.8.2-cp311-cp311-manylinux_2_17_aarch64.manylinux2014_aarch64.whl", hash = "sha256:670a13249b957bb9050fab12d86acef7bf8f6a879b9d1a883799276e0d4c674a", size = 244740, upload-time = "2025-05-23T11:38:11.947Z" },
    { url = "https://files.pythonhosted.org/packages/cd/46/1ae01912dfb06a642ef3dd9cf38ed4996fda8fe884dab8952da616f81a2b/coverage-7.8.2-cp311-cp311-manylinux_2_5_i686.manylinux1_i686.manylinux_2_17_i686.manylinux2014_i686.whl", hash = "sha256:0bdc8bf760459a4a4187b452213e04d039990211f98644c7292adf1e471162b5", size = 242429, upload-time = "2025-05-23T11:38:13.955Z" },
    { url = "https://files.pythonhosted.org/packages/06/58/38c676aec594bfe2a87c7683942e5a30224791d8df99bcc8439fde140377/coverage-7.8.2-cp311-cp311-manylinux_2_5_x86_64.manylinux1_x86_64.manylinux_2_17_x86_64.manylinux2014_x86_64.whl", hash = "sha256:07a989c867986c2a75f158f03fdb413128aad29aca9d4dbce5fc755672d96f11", size = 244218, upload-time = "2025-05-23T11:38:15.631Z" },
    { url = "https://files.pythonhosted.org/packages/80/0c/95b1023e881ce45006d9abc250f76c6cdab7134a1c182d9713878dfefcb2/coverage-7.8.2-cp311-cp311-musllinux_1_2_aarch64.whl", hash = "sha256:2db10dedeb619a771ef0e2949ccba7b75e33905de959c2643a4607bef2f3fb3a", size = 243865, upload-time = "2025-05-23T11:38:17.622Z" },
    { url = "https://files.pythonhosted.org/packages/57/37/0ae95989285a39e0839c959fe854a3ae46c06610439350d1ab860bf020ac/coverage-7.8.2-cp311-cp311-musllinux_1_2_i686.whl", hash = "sha256:e6ea7dba4e92926b7b5f0990634b78ea02f208d04af520c73a7c876d5a8d36cb", size = 242038, upload-time = "2025-05-23T11:38:19.966Z" },
    { url = "https://files.pythonhosted.org/packages/4d/82/40e55f7c0eb5e97cc62cbd9d0746fd24e8caf57be5a408b87529416e0c70/coverage-7.8.2-cp311-cp311-musllinux_1_2_x86_64.whl", hash = "sha256:ef2f22795a7aca99fc3c84393a55a53dd18ab8c93fb431004e4d8f0774150f54", size = 242567, upload-time = "2025-05-23T11:38:21.912Z" },
    { url = "https://files.pythonhosted.org/packages/f9/35/66a51adc273433a253989f0d9cc7aa6bcdb4855382cf0858200afe578861/coverage-7.8.2-cp311-cp311-win32.whl", hash = "sha256:641988828bc18a6368fe72355df5f1703e44411adbe49bba5644b941ce6f2e3a", size = 214194, upload-time = "2025-05-23T11:38:23.571Z" },
    { url = "https://files.pythonhosted.org/packages/f6/8f/a543121f9f5f150eae092b08428cb4e6b6d2d134152c3357b77659d2a605/coverage-7.8.2-cp311-cp311-win_amd64.whl", hash = "sha256:8ab4a51cb39dc1933ba627e0875046d150e88478dbe22ce145a68393e9652975", size = 215109, upload-time = "2025-05-23T11:38:25.137Z" },
    { url = "https://files.pythonhosted.org/packages/77/65/6cc84b68d4f35186463cd7ab1da1169e9abb59870c0f6a57ea6aba95f861/coverage-7.8.2-cp311-cp311-win_arm64.whl", hash = "sha256:8966a821e2083c74d88cca5b7dcccc0a3a888a596a04c0b9668a891de3a0cc53", size = 213521, upload-time = "2025-05-23T11:38:27.123Z" },
    { url = "https://files.pythonhosted.org/packages/8d/2a/1da1ada2e3044fcd4a3254fb3576e160b8fe5b36d705c8a31f793423f763/coverage-7.8.2-cp312-cp312-macosx_10_13_x86_64.whl", hash = "sha256:e2f6fe3654468d061942591aef56686131335b7a8325684eda85dacdf311356c", size = 211876, upload-time = "2025-05-23T11:38:29.01Z" },
    { url = "https://files.pythonhosted.org/packages/70/e9/3d715ffd5b6b17a8be80cd14a8917a002530a99943cc1939ad5bb2aa74b9/coverage-7.8.2-cp312-cp312-macosx_11_0_arm64.whl", hash = "sha256:76090fab50610798cc05241bf83b603477c40ee87acd358b66196ab0ca44ffa1", size = 212130, upload-time = "2025-05-23T11:38:30.675Z" },
    { url = "https://files.pythonhosted.org/packages/a0/02/fdce62bb3c21649abfd91fbdcf041fb99be0d728ff00f3f9d54d97ed683e/coverage-7.8.2-cp312-cp312-manylinux_2_17_aarch64.manylinux2014_aarch64.whl", hash = "sha256:2bd0a0a5054be160777a7920b731a0570284db5142abaaf81bcbb282b8d99279", size = 246176, upload-time = "2025-05-23T11:38:32.395Z" },
    { url = "https://files.pythonhosted.org/packages/a7/52/decbbed61e03b6ffe85cd0fea360a5e04a5a98a7423f292aae62423b8557/coverage-7.8.2-cp312-cp312-manylinux_2_5_i686.manylinux1_i686.manylinux_2_17_i686.manylinux2014_i686.whl", hash = "sha256:da23ce9a3d356d0affe9c7036030b5c8f14556bd970c9b224f9c8205505e3b99", size = 243068, upload-time = "2025-05-23T11:38:33.989Z" },
    { url = "https://files.pythonhosted.org/packages/38/6c/d0e9c0cce18faef79a52778219a3c6ee8e336437da8eddd4ab3dbd8fadff/coverage-7.8.2-cp312-cp312-manylinux_2_5_x86_64.manylinux1_x86_64.manylinux_2_17_x86_64.manylinux2014_x86_64.whl", hash = "sha256:c9392773cffeb8d7e042a7b15b82a414011e9d2b5fdbbd3f7e6a6b17d5e21b20", size = 245328, upload-time = "2025-05-23T11:38:35.568Z" },
    { url = "https://files.pythonhosted.org/packages/f0/70/f703b553a2f6b6c70568c7e398ed0789d47f953d67fbba36a327714a7bca/coverage-7.8.2-cp312-cp312-musllinux_1_2_aarch64.whl", hash = "sha256:876cbfd0b09ce09d81585d266c07a32657beb3eaec896f39484b631555be0fe2", size = 245099, upload-time = "2025-05-23T11:38:37.627Z" },
    { url = "https://files.pythonhosted.org/packages/ec/fb/4cbb370dedae78460c3aacbdad9d249e853f3bc4ce5ff0e02b1983d03044/coverage-7.8.2-cp312-cp312-musllinux_1_2_i686.whl", hash = "sha256:3da9b771c98977a13fbc3830f6caa85cae6c9c83911d24cb2d218e9394259c57", size = 243314, upload-time = "2025-05-23T11:38:39.238Z" },
    { url = "https://files.pythonhosted.org/packages/39/9f/1afbb2cb9c8699b8bc38afdce00a3b4644904e6a38c7bf9005386c9305ec/coverage-7.8.2-cp312-cp312-musllinux_1_2_x86_64.whl", hash = "sha256:9a990f6510b3292686713bfef26d0049cd63b9c7bb17e0864f133cbfd2e6167f", size = 244489, upload-time = "2025-05-23T11:38:40.845Z" },
    { url = "https://files.pythonhosted.org/packages/79/fa/f3e7ec7d220bff14aba7a4786ae47043770cbdceeea1803083059c878837/coverage-7.8.2-cp312-cp312-win32.whl", hash = "sha256:bf8111cddd0f2b54d34e96613e7fbdd59a673f0cf5574b61134ae75b6f5a33b8", size = 214366, upload-time = "2025-05-23T11:38:43.551Z" },
    { url = "https://files.pythonhosted.org/packages/54/aa/9cbeade19b7e8e853e7ffc261df885d66bf3a782c71cba06c17df271f9e6/coverage-7.8.2-cp312-cp312-win_amd64.whl", hash = "sha256:86a323a275e9e44cdf228af9b71c5030861d4d2610886ab920d9945672a81223", size = 215165, upload-time = "2025-05-23T11:38:45.148Z" },
    { url = "https://files.pythonhosted.org/packages/c4/73/e2528bf1237d2448f882bbebaec5c3500ef07301816c5c63464b9da4d88a/coverage-7.8.2-cp312-cp312-win_arm64.whl", hash = "sha256:820157de3a589e992689ffcda8639fbabb313b323d26388d02e154164c57b07f", size = 213548, upload-time = "2025-05-23T11:38:46.74Z" },
    { url = "https://files.pythonhosted.org/packages/1a/93/eb6400a745ad3b265bac36e8077fdffcf0268bdbbb6c02b7220b624c9b31/coverage-7.8.2-cp313-cp313-macosx_10_13_x86_64.whl", hash = "sha256:ea561010914ec1c26ab4188aef8b1567272ef6de096312716f90e5baa79ef8ca", size = 211898, upload-time = "2025-05-23T11:38:49.066Z" },
    { url = "https://files.pythonhosted.org/packages/1b/7c/bdbf113f92683024406a1cd226a199e4200a2001fc85d6a6e7e299e60253/coverage-7.8.2-cp313-cp313-macosx_11_0_arm64.whl", hash = "sha256:cb86337a4fcdd0e598ff2caeb513ac604d2f3da6d53df2c8e368e07ee38e277d", size = 212171, upload-time = "2025-05-23T11:38:51.207Z" },
    { url = "https://files.pythonhosted.org/packages/91/22/594513f9541a6b88eb0dba4d5da7d71596dadef6b17a12dc2c0e859818a9/coverage-7.8.2-cp313-cp313-manylinux_2_17_aarch64.manylinux2014_aarch64.whl", hash = "sha256:26a4636ddb666971345541b59899e969f3b301143dd86b0ddbb570bd591f1e85", size = 245564, upload-time = "2025-05-23T11:38:52.857Z" },
    { url = "https://files.pythonhosted.org/packages/1f/f4/2860fd6abeebd9f2efcfe0fd376226938f22afc80c1943f363cd3c28421f/coverage-7.8.2-cp313-cp313-manylinux_2_5_i686.manylinux1_i686.manylinux_2_17_i686.manylinux2014_i686.whl", hash = "sha256:5040536cf9b13fb033f76bcb5e1e5cb3b57c4807fef37db9e0ed129c6a094257", size = 242719, upload-time = "2025-05-23T11:38:54.529Z" },
    { url = "https://files.pythonhosted.org/packages/89/60/f5f50f61b6332451520e6cdc2401700c48310c64bc2dd34027a47d6ab4ca/coverage-7.8.2-cp313-cp313-manylinux_2_5_x86_64.manylinux1_x86_64.manylinux_2_17_x86_64.manylinux2014_x86_64.whl", hash = "sha256:dc67994df9bcd7e0150a47ef41278b9e0a0ea187caba72414b71dc590b99a108", size = 244634, upload-time = "2025-05-23T11:38:57.326Z" },
    { url = "https://files.pythonhosted.org/packages/3b/70/7f4e919039ab7d944276c446b603eea84da29ebcf20984fb1fdf6e602028/coverage-7.8.2-cp313-cp313-musllinux_1_2_aarch64.whl", hash = "sha256:6e6c86888fd076d9e0fe848af0a2142bf606044dc5ceee0aa9eddb56e26895a0", size = 244824, upload-time = "2025-05-23T11:38:59.421Z" },
    { url = "https://files.pythonhosted.org/packages/26/45/36297a4c0cea4de2b2c442fe32f60c3991056c59cdc3cdd5346fbb995c97/coverage-7.8.2-cp313-cp313-musllinux_1_2_i686.whl", hash = "sha256:684ca9f58119b8e26bef860db33524ae0365601492e86ba0b71d513f525e7050", size = 242872, upload-time = "2025-05-23T11:39:01.049Z" },
    { url = "https://files.pythonhosted.org/packages/a4/71/e041f1b9420f7b786b1367fa2a375703889ef376e0d48de9f5723fb35f11/coverage-7.8.2-cp313-cp313-musllinux_1_2_x86_64.whl", hash = "sha256:8165584ddedb49204c4e18da083913bdf6a982bfb558632a79bdaadcdafd0d48", size = 244179, upload-time = "2025-05-23T11:39:02.709Z" },
    { url = "https://files.pythonhosted.org/packages/bd/db/3c2bf49bdc9de76acf2491fc03130c4ffc51469ce2f6889d2640eb563d77/coverage-7.8.2-cp313-cp313-win32.whl", hash = "sha256:34759ee2c65362163699cc917bdb2a54114dd06d19bab860725f94ef45a3d9b7", size = 214393, upload-time = "2025-05-23T11:39:05.457Z" },
    { url = "https://files.pythonhosted.org/packages/c6/dc/947e75d47ebbb4b02d8babb1fad4ad381410d5bc9da7cfca80b7565ef401/coverage-7.8.2-cp313-cp313-win_amd64.whl", hash = "sha256:2f9bc608fbafaee40eb60a9a53dbfb90f53cc66d3d32c2849dc27cf5638a21e3", size = 215194, upload-time = "2025-05-23T11:39:07.171Z" },
    { url = "https://files.pythonhosted.org/packages/90/31/a980f7df8a37eaf0dc60f932507fda9656b3a03f0abf188474a0ea188d6d/coverage-7.8.2-cp313-cp313-win_arm64.whl", hash = "sha256:9fe449ee461a3b0c7105690419d0b0aba1232f4ff6d120a9e241e58a556733f7", size = 213580, upload-time = "2025-05-23T11:39:08.862Z" },
    { url = "https://files.pythonhosted.org/packages/8a/6a/25a37dd90f6c95f59355629417ebcb74e1c34e38bb1eddf6ca9b38b0fc53/coverage-7.8.2-cp313-cp313t-macosx_10_13_x86_64.whl", hash = "sha256:8369a7c8ef66bded2b6484053749ff220dbf83cba84f3398c84c51a6f748a008", size = 212734, upload-time = "2025-05-23T11:39:11.109Z" },
    { url = "https://files.pythonhosted.org/packages/36/8b/3a728b3118988725f40950931abb09cd7f43b3c740f4640a59f1db60e372/coverage-7.8.2-cp313-cp313t-macosx_11_0_arm64.whl", hash = "sha256:159b81df53a5fcbc7d45dae3adad554fdbde9829a994e15227b3f9d816d00b36", size = 212959, upload-time = "2025-05-23T11:39:12.751Z" },
    { url = "https://files.pythonhosted.org/packages/53/3c/212d94e6add3a3c3f412d664aee452045ca17a066def8b9421673e9482c4/coverage-7.8.2-cp313-cp313t-manylinux_2_17_aarch64.manylinux2014_aarch64.whl", hash = "sha256:e6fcbbd35a96192d042c691c9e0c49ef54bd7ed865846a3c9d624c30bb67ce46", size = 257024, upload-time = "2025-05-23T11:39:15.569Z" },
    { url = "https://files.pythonhosted.org/packages/a4/40/afc03f0883b1e51bbe804707aae62e29c4e8c8bbc365c75e3e4ddeee9ead/coverage-7.8.2-cp313-cp313t-manylinux_2_5_i686.manylinux1_i686.manylinux_2_17_i686.manylinux2014_i686.whl", hash = "sha256:05364b9cc82f138cc86128dc4e2e1251c2981a2218bfcd556fe6b0fbaa3501be", size = 252867, upload-time = "2025-05-23T11:39:17.64Z" },
    { url = "https://files.pythonhosted.org/packages/18/a2/3699190e927b9439c6ded4998941a3c1d6fa99e14cb28d8536729537e307/coverage-7.8.2-cp313-cp313t-manylinux_2_5_x86_64.manylinux1_x86_64.manylinux_2_17_x86_64.manylinux2014_x86_64.whl", hash = "sha256:46d532db4e5ff3979ce47d18e2fe8ecad283eeb7367726da0e5ef88e4fe64740", size = 255096, upload-time = "2025-05-23T11:39:19.328Z" },
    { url = "https://files.pythonhosted.org/packages/b4/06/16e3598b9466456b718eb3e789457d1a5b8bfb22e23b6e8bbc307df5daf0/coverage-7.8.2-cp313-cp313t-musllinux_1_2_aarch64.whl", hash = "sha256:4000a31c34932e7e4fa0381a3d6deb43dc0c8f458e3e7ea6502e6238e10be625", size = 256276, upload-time = "2025-05-23T11:39:21.077Z" },
    { url = "https://files.pythonhosted.org/packages/a7/d5/4b5a120d5d0223050a53d2783c049c311eea1709fa9de12d1c358e18b707/coverage-7.8.2-cp313-cp313t-musllinux_1_2_i686.whl", hash = "sha256:43ff5033d657cd51f83015c3b7a443287250dc14e69910577c3e03bd2e06f27b", size = 254478, upload-time = "2025-05-23T11:39:22.838Z" },
    { url = "https://files.pythonhosted.org/packages/ba/85/f9ecdb910ecdb282b121bfcaa32fa8ee8cbd7699f83330ee13ff9bbf1a85/coverage-7.8.2-cp313-cp313t-musllinux_1_2_x86_64.whl", hash = "sha256:94316e13f0981cbbba132c1f9f365cac1d26716aaac130866ca812006f662199", size = 255255, upload-time = "2025-05-23T11:39:24.644Z" },
    { url = "https://files.pythonhosted.org/packages/50/63/2d624ac7d7ccd4ebbd3c6a9eba9d7fc4491a1226071360d59dd84928ccb2/coverage-7.8.2-cp313-cp313t-win32.whl", hash = "sha256:3f5673888d3676d0a745c3d0e16da338c5eea300cb1f4ada9c872981265e76d8", size = 215109, upload-time = "2025-05-23T11:39:26.722Z" },
    { url = "https://files.pythonhosted.org/packages/22/5e/7053b71462e970e869111c1853afd642212568a350eba796deefdfbd0770/coverage-7.8.2-cp313-cp313t-win_amd64.whl", hash = "sha256:2c08b05ee8d7861e45dc5a2cc4195c8c66dca5ac613144eb6ebeaff2d502e73d", size = 216268, upload-time = "2025-05-23T11:39:28.429Z" },
    { url = "https://files.pythonhosted.org/packages/07/69/afa41aa34147655543dbe96994f8a246daf94b361ccf5edfd5df62ce066a/coverage-7.8.2-cp313-cp313t-win_arm64.whl", hash = "sha256:1e1448bb72b387755e1ff3ef1268a06617afd94188164960dba8d0245a46004b", size = 214071, upload-time = "2025-05-23T11:39:30.55Z" },
    { url = "https://files.pythonhosted.org/packages/69/2f/572b29496d8234e4a7773200dd835a0d32d9e171f2d974f3fe04a9dbc271/coverage-7.8.2-pp39.pp310.pp311-none-any.whl", hash = "sha256:ec455eedf3ba0bbdf8f5a570012617eb305c63cb9f03428d39bf544cb2b94837", size = 203636, upload-time = "2025-05-23T11:39:52.002Z" },
    { url = "https://files.pythonhosted.org/packages/a0/1a/0b9c32220ad694d66062f571cc5cedfa9997b64a591e8a500bb63de1bd40/coverage-7.8.2-py3-none-any.whl", hash = "sha256:726f32ee3713f7359696331a18daf0c3b3a70bb0ae71141b9d3c52be7c595e32", size = 203623, upload-time = "2025-05-23T11:39:53.846Z" },
]

[package.optional-dependencies]
toml = [
    { name = "tomli", marker = "python_full_version <= '3.11'" },
]

[[package]]
name = "coveralls"
version = "4.0.1"
source = { registry = "https://pypi.org/simple" }
dependencies = [
    { name = "coverage", extra = ["toml"] },
    { name = "docopt" },
    { name = "requests" },
]
sdist = { url = "https://files.pythonhosted.org/packages/61/75/a454fb443eb6a053833f61603a432ffbd7dd6ae53a11159bacfadb9d6219/coveralls-4.0.1.tar.gz", hash = "sha256:7b2a0a2bcef94f295e3cf28dcc55ca40b71c77d1c2446b538e85f0f7bc21aa69", size = 12419, upload-time = "2024-05-15T12:56:14.297Z" }
wheels = [
    { url = "https://files.pythonhosted.org/packages/63/e5/6708c75e2a4cfca929302d4d9b53b862c6dc65bd75e6933ea3d20016d41d/coveralls-4.0.1-py3-none-any.whl", hash = "sha256:7a6b1fa9848332c7b2221afb20f3df90272ac0167060f41b5fe90429b30b1809", size = 13599, upload-time = "2024-05-15T12:56:12.342Z" },
]

[[package]]
name = "cryptography"
version = "45.0.3"
source = { registry = "https://pypi.org/simple" }
dependencies = [
    { name = "cffi", marker = "platform_python_implementation != 'PyPy'" },
]
sdist = { url = "https://files.pythonhosted.org/packages/13/1f/9fa001e74a1993a9cadd2333bb889e50c66327b8594ac538ab8a04f915b7/cryptography-45.0.3.tar.gz", hash = "sha256:ec21313dd335c51d7877baf2972569f40a4291b76a0ce51391523ae358d05899", size = 744738, upload-time = "2025-05-25T14:17:24.777Z" }
wheels = [
    { url = "https://files.pythonhosted.org/packages/71/3d/ac361649a0bfffc105e2298b720d8b862330a767dab27c06adc2ddbef96a/cryptography-45.0.3-cp311-abi3-manylinux_2_17_aarch64.manylinux2014_aarch64.whl", hash = "sha256:d377dde61c5d67eb4311eace661c3efda46c62113ff56bf05e2d679e02aebb5b", size = 4205541, upload-time = "2025-05-25T14:16:14.333Z" },
    { url = "https://files.pythonhosted.org/packages/70/3e/c02a043750494d5c445f769e9c9f67e550d65060e0bfce52d91c1362693d/cryptography-45.0.3-cp311-abi3-manylinux_2_17_x86_64.manylinux2014_x86_64.whl", hash = "sha256:fae1e637f527750811588e4582988932c222f8251f7b7ea93739acb624e1487f", size = 4433275, upload-time = "2025-05-25T14:16:16.421Z" },
    { url = "https://files.pythonhosted.org/packages/40/7a/9af0bfd48784e80eef3eb6fd6fde96fe706b4fc156751ce1b2b965dada70/cryptography-45.0.3-cp311-abi3-manylinux_2_28_aarch64.whl", hash = "sha256:ca932e11218bcc9ef812aa497cdf669484870ecbcf2d99b765d6c27a86000942", size = 4209173, upload-time = "2025-05-25T14:16:18.163Z" },
    { url = "https://files.pythonhosted.org/packages/31/5f/d6f8753c8708912df52e67969e80ef70b8e8897306cd9eb8b98201f8c184/cryptography-45.0.3-cp311-abi3-manylinux_2_28_armv7l.manylinux_2_31_armv7l.whl", hash = "sha256:af3f92b1dc25621f5fad065288a44ac790c5798e986a34d393ab27d2b27fcff9", size = 3898150, upload-time = "2025-05-25T14:16:20.34Z" },
    { url = "https://files.pythonhosted.org/packages/8b/50/f256ab79c671fb066e47336706dc398c3b1e125f952e07d54ce82cf4011a/cryptography-45.0.3-cp311-abi3-manylinux_2_28_x86_64.whl", hash = "sha256:2f8f8f0b73b885ddd7f3d8c2b2234a7d3ba49002b0223f58cfde1bedd9563c56", size = 4466473, upload-time = "2025-05-25T14:16:22.605Z" },
    { url = "https://files.pythonhosted.org/packages/62/e7/312428336bb2df0848d0768ab5a062e11a32d18139447a76dfc19ada8eed/cryptography-45.0.3-cp311-abi3-manylinux_2_34_aarch64.whl", hash = "sha256:9cc80ce69032ffa528b5e16d217fa4d8d4bb7d6ba8659c1b4d74a1b0f4235fca", size = 4211890, upload-time = "2025-05-25T14:16:24.738Z" },
    { url = "https://files.pythonhosted.org/packages/e7/53/8a130e22c1e432b3c14896ec5eb7ac01fb53c6737e1d705df7e0efb647c6/cryptography-45.0.3-cp311-abi3-manylinux_2_34_x86_64.whl", hash = "sha256:c824c9281cb628015bfc3c59335163d4ca0540d49de4582d6c2637312907e4b1", size = 4466300, upload-time = "2025-05-25T14:16:26.768Z" },
    { url = "https://files.pythonhosted.org/packages/ba/75/6bb6579688ef805fd16a053005fce93944cdade465fc92ef32bbc5c40681/cryptography-45.0.3-cp311-abi3-musllinux_1_2_aarch64.whl", hash = "sha256:5833bb4355cb377ebd880457663a972cd044e7f49585aee39245c0d592904578", size = 4332483, upload-time = "2025-05-25T14:16:28.316Z" },
    { url = "https://files.pythonhosted.org/packages/2f/11/2538f4e1ce05c6c4f81f43c1ef2bd6de7ae5e24ee284460ff6c77e42ca77/cryptography-45.0.3-cp311-abi3-musllinux_1_2_x86_64.whl", hash = "sha256:9bb5bf55dcb69f7067d80354d0a348368da907345a2c448b0babc4215ccd3497", size = 4573714, upload-time = "2025-05-25T14:16:30.474Z" },
    { url = "https://files.pythonhosted.org/packages/46/c7/c7d05d0e133a09fc677b8a87953815c522697bdf025e5cac13ba419e7240/cryptography-45.0.3-cp37-abi3-manylinux_2_17_aarch64.manylinux2014_aarch64.whl", hash = "sha256:c5edcb90da1843df85292ef3a313513766a78fbbb83f584a5a58fb001a5a9d57", size = 4196181, upload-time = "2025-05-25T14:16:37.934Z" },
    { url = "https://files.pythonhosted.org/packages/08/7a/6ad3aa796b18a683657cef930a986fac0045417e2dc428fd336cfc45ba52/cryptography-45.0.3-cp37-abi3-manylinux_2_17_x86_64.manylinux2014_x86_64.whl", hash = "sha256:38deed72285c7ed699864f964a3f4cf11ab3fb38e8d39cfcd96710cd2b5bb716", size = 4423370, upload-time = "2025-05-25T14:16:39.502Z" },
    { url = "https://files.pythonhosted.org/packages/4f/58/ec1461bfcb393525f597ac6a10a63938d18775b7803324072974b41a926b/cryptography-45.0.3-cp37-abi3-manylinux_2_28_aarch64.whl", hash = "sha256:5555365a50efe1f486eed6ac7062c33b97ccef409f5970a0b6f205a7cfab59c8", size = 4197839, upload-time = "2025-05-25T14:16:41.322Z" },
    { url = "https://files.pythonhosted.org/packages/d4/3d/5185b117c32ad4f40846f579369a80e710d6146c2baa8ce09d01612750db/cryptography-45.0.3-cp37-abi3-manylinux_2_28_armv7l.manylinux_2_31_armv7l.whl", hash = "sha256:9e4253ed8f5948a3589b3caee7ad9a5bf218ffd16869c516535325fece163dcc", size = 3886324, upload-time = "2025-05-25T14:16:43.041Z" },
    { url = "https://files.pythonhosted.org/packages/67/85/caba91a57d291a2ad46e74016d1f83ac294f08128b26e2a81e9b4f2d2555/cryptography-45.0.3-cp37-abi3-manylinux_2_28_x86_64.whl", hash = "sha256:cfd84777b4b6684955ce86156cfb5e08d75e80dc2585e10d69e47f014f0a5342", size = 4450447, upload-time = "2025-05-25T14:16:44.759Z" },
    { url = "https://files.pythonhosted.org/packages/ae/d1/164e3c9d559133a38279215c712b8ba38e77735d3412f37711b9f8f6f7e0/cryptography-45.0.3-cp37-abi3-manylinux_2_34_aarch64.whl", hash = "sha256:a2b56de3417fd5f48773ad8e91abaa700b678dc7fe1e0c757e1ae340779acf7b", size = 4200576, upload-time = "2025-05-25T14:16:46.438Z" },
    { url = "https://files.pythonhosted.org/packages/71/7a/e002d5ce624ed46dfc32abe1deff32190f3ac47ede911789ee936f5a4255/cryptography-45.0.3-cp37-abi3-manylinux_2_34_x86_64.whl", hash = "sha256:57a6500d459e8035e813bd8b51b671977fb149a8c95ed814989da682314d0782", size = 4450308, upload-time = "2025-05-25T14:16:48.228Z" },
    { url = "https://files.pythonhosted.org/packages/87/ad/3fbff9c28cf09b0a71e98af57d74f3662dea4a174b12acc493de00ea3f28/cryptography-45.0.3-cp37-abi3-musllinux_1_2_aarch64.whl", hash = "sha256:f22af3c78abfbc7cbcdf2c55d23c3e022e1a462ee2481011d518c7fb9c9f3d65", size = 4325125, upload-time = "2025-05-25T14:16:49.844Z" },
    { url = "https://files.pythonhosted.org/packages/f5/b4/51417d0cc01802304c1984d76e9592f15e4801abd44ef7ba657060520bf0/cryptography-45.0.3-cp37-abi3-musllinux_1_2_x86_64.whl", hash = "sha256:232954730c362638544758a8160c4ee1b832dc011d2c41a306ad8f7cccc5bb0b", size = 4560038, upload-time = "2025-05-25T14:16:51.398Z" },
    { url = "https://files.pythonhosted.org/packages/45/0b/87556d3337f5e93c37fda0a0b5d3e7b4f23670777ce8820fce7962a7ed22/cryptography-45.0.3-pp310-pypy310_pp73-manylinux_2_28_aarch64.whl", hash = "sha256:fed5aaca1750e46db870874c9c273cd5182a9e9deb16f06f7bdffdb5c2bde4b9", size = 4142867, upload-time = "2025-05-25T14:16:58.459Z" },
    { url = "https://files.pythonhosted.org/packages/72/ba/21356dd0bcb922b820211336e735989fe2cf0d8eaac206335a0906a5a38c/cryptography-45.0.3-pp310-pypy310_pp73-manylinux_2_28_x86_64.whl", hash = "sha256:00094838ecc7c6594171e8c8a9166124c1197b074cfca23645cee573910d76bc", size = 4385000, upload-time = "2025-05-25T14:17:00.656Z" },
    { url = "https://files.pythonhosted.org/packages/2f/2b/71c78d18b804c317b66283be55e20329de5cd7e1aec28e4c5fbbe21fd046/cryptography-45.0.3-pp310-pypy310_pp73-manylinux_2_34_aarch64.whl", hash = "sha256:92d5f428c1a0439b2040435a1d6bc1b26ebf0af88b093c3628913dd464d13fa1", size = 4144195, upload-time = "2025-05-25T14:17:02.782Z" },
    { url = "https://files.pythonhosted.org/packages/55/3e/9f9b468ea779b4dbfef6af224804abd93fbcb2c48605d7443b44aea77979/cryptography-45.0.3-pp310-pypy310_pp73-manylinux_2_34_x86_64.whl", hash = "sha256:ec64ee375b5aaa354b2b273c921144a660a511f9df8785e6d1c942967106438e", size = 4384540, upload-time = "2025-05-25T14:17:04.49Z" },
    { url = "https://files.pythonhosted.org/packages/96/61/751ebea58c87b5be533c429f01996050a72c7283b59eee250275746632ea/cryptography-45.0.3-pp311-pypy311_pp73-manylinux_2_28_aarch64.whl", hash = "sha256:555e5e2d3a53b4fabeca32835878b2818b3f23966a4efb0d566689777c5a12c8", size = 4146964, upload-time = "2025-05-25T14:17:09.538Z" },
    { url = "https://files.pythonhosted.org/packages/8d/01/28c90601b199964de383da0b740b5156f5d71a1da25e7194fdf793d373ef/cryptography-45.0.3-pp311-pypy311_pp73-manylinux_2_28_x86_64.whl", hash = "sha256:25286aacb947286620a31f78f2ed1a32cded7be5d8b729ba3fb2c988457639e4", size = 4388103, upload-time = "2025-05-25T14:17:11.978Z" },
    { url = "https://files.pythonhosted.org/packages/3d/ec/cd892180b9e42897446ef35c62442f5b8b039c3d63a05f618aa87ec9ebb5/cryptography-45.0.3-pp311-pypy311_pp73-manylinux_2_34_aarch64.whl", hash = "sha256:050ce5209d5072472971e6efbfc8ec5a8f9a841de5a4db0ebd9c2e392cb81972", size = 4150031, upload-time = "2025-05-25T14:17:14.131Z" },
    { url = "https://files.pythonhosted.org/packages/db/d4/22628c2dedd99289960a682439c6d3aa248dff5215123ead94ac2d82f3f5/cryptography-45.0.3-pp311-pypy311_pp73-manylinux_2_34_x86_64.whl", hash = "sha256:dc10ec1e9f21f33420cc05214989544727e776286c1c16697178978327b95c9c", size = 4387389, upload-time = "2025-05-25T14:17:17.303Z" },
]

[[package]]
name = "csscompressor"
version = "0.9.5"
source = { registry = "https://pypi.org/simple" }
sdist = { url = "https://files.pythonhosted.org/packages/f1/2a/8c3ac3d8bc94e6de8d7ae270bb5bc437b210bb9d6d9e46630c98f4abd20c/csscompressor-0.9.5.tar.gz", hash = "sha256:afa22badbcf3120a4f392e4d22f9fff485c044a1feda4a950ecc5eba9dd31a05", size = 237808, upload-time = "2017-11-26T21:13:08.238Z" }

[[package]]
name = "dill"
version = "0.4.0"
source = { registry = "https://pypi.org/simple" }
sdist = { url = "https://files.pythonhosted.org/packages/12/80/630b4b88364e9a8c8c5797f4602d0f76ef820909ee32f0bacb9f90654042/dill-0.4.0.tar.gz", hash = "sha256:0633f1d2df477324f53a895b02c901fb961bdbf65a17122586ea7019292cbcf0", size = 186976, upload-time = "2025-04-16T00:41:48.867Z" }
wheels = [
    { url = "https://files.pythonhosted.org/packages/50/3d/9373ad9c56321fdab5b41197068e1d8c25883b3fea29dd361f9b55116869/dill-0.4.0-py3-none-any.whl", hash = "sha256:44f54bf6412c2c8464c14e8243eb163690a9800dbe2c367330883b19c7561049", size = 119668, upload-time = "2025-04-16T00:41:47.671Z" },
]

[[package]]
name = "distlib"
version = "0.3.9"
source = { registry = "https://pypi.org/simple" }
sdist = { url = "https://files.pythonhosted.org/packages/0d/dd/1bec4c5ddb504ca60fc29472f3d27e8d4da1257a854e1d96742f15c1d02d/distlib-0.3.9.tar.gz", hash = "sha256:a60f20dea646b8a33f3e7772f74dc0b2d0772d2837ee1342a00645c81edf9403", size = 613923, upload-time = "2024-10-09T18:35:47.551Z" }
wheels = [
    { url = "https://files.pythonhosted.org/packages/91/a1/cf2472db20f7ce4a6be1253a81cfdf85ad9c7885ffbed7047fb72c24cf87/distlib-0.3.9-py2.py3-none-any.whl", hash = "sha256:47f8c22fd27c27e25a65601af709b38e4f0a45ea4fc2e710f65755fa8caaaf87", size = 468973, upload-time = "2024-10-09T18:35:44.272Z" },
]

[[package]]
name = "docopt"
version = "0.6.2"
source = { registry = "https://pypi.org/simple" }
sdist = { url = "https://files.pythonhosted.org/packages/a2/55/8f8cab2afd404cf578136ef2cc5dfb50baa1761b68c9da1fb1e4eed343c9/docopt-0.6.2.tar.gz", hash = "sha256:49b3a825280bd66b3aa83585ef59c4a8c82f2c8a522dbe754a8bc8d08c85c491", size = 25901, upload-time = "2014-06-16T11:18:57.406Z" }

[[package]]
name = "exceptiongroup"
version = "1.3.0"
source = { registry = "https://pypi.org/simple" }
dependencies = [
    { name = "typing-extensions", marker = "python_full_version < '3.11'" },
]
sdist = { url = "https://files.pythonhosted.org/packages/0b/9f/a65090624ecf468cdca03533906e7c69ed7588582240cfe7cc9e770b50eb/exceptiongroup-1.3.0.tar.gz", hash = "sha256:b241f5885f560bc56a59ee63ca4c6a8bfa46ae4ad651af316d4e81817bb9fd88", size = 29749, upload-time = "2025-05-10T17:42:51.123Z" }
wheels = [
    { url = "https://files.pythonhosted.org/packages/36/f4/c6e662dade71f56cd2f3735141b265c3c79293c109549c1e6933b0651ffc/exceptiongroup-1.3.0-py3-none-any.whl", hash = "sha256:4d111e6e0c13d0644cad6ddaa7ed0261a0b36971f6d23e7ec9b4b9097da78a10", size = 16674, upload-time = "2025-05-10T17:42:49.33Z" },
]

[[package]]
name = "filelock"
version = "3.18.0"
source = { registry = "https://pypi.org/simple" }
sdist = { url = "https://files.pythonhosted.org/packages/0a/10/c23352565a6544bdc5353e0b15fc1c563352101f30e24bf500207a54df9a/filelock-3.18.0.tar.gz", hash = "sha256:adbc88eabb99d2fec8c9c1b229b171f18afa655400173ddc653d5d01501fb9f2", size = 18075, upload-time = "2025-03-14T07:11:40.47Z" }
wheels = [
    { url = "https://files.pythonhosted.org/packages/4d/36/2a115987e2d8c300a974597416d9de88f2444426de9571f4b59b2cca3acc/filelock-3.18.0-py3-none-any.whl", hash = "sha256:c401f4f8377c4464e6db25fff06205fd89bdd83b65eb0488ed1b160f780e21de", size = 16215, upload-time = "2025-03-14T07:11:39.145Z" },
]

[[package]]
name = "ghp-import"
version = "2.1.0"
source = { registry = "https://pypi.org/simple" }
dependencies = [
    { name = "python-dateutil" },
]
sdist = { url = "https://files.pythonhosted.org/packages/d9/29/d40217cbe2f6b1359e00c6c307bb3fc876ba74068cbab3dde77f03ca0dc4/ghp-import-2.1.0.tar.gz", hash = "sha256:9c535c4c61193c2df8871222567d7fd7e5014d835f97dc7b7439069e2413d343", size = 10943, upload-time = "2022-05-02T15:47:16.11Z" }
wheels = [
    { url = "https://files.pythonhosted.org/packages/f7/ec/67fbef5d497f86283db54c22eec6f6140243aae73265799baaaa19cd17fb/ghp_import-2.1.0-py3-none-any.whl", hash = "sha256:8337dd7b50877f163d4c0289bc1f1c7f127550241988d568c1db512c4324a619", size = 11034, upload-time = "2022-05-02T15:47:14.552Z" },
]

[[package]]
name = "gitdb"
version = "4.0.12"
source = { registry = "https://pypi.org/simple" }
dependencies = [
    { name = "smmap" },
]
sdist = { url = "https://files.pythonhosted.org/packages/72/94/63b0fc47eb32792c7ba1fe1b694daec9a63620db1e313033d18140c2320a/gitdb-4.0.12.tar.gz", hash = "sha256:5ef71f855d191a3326fcfbc0d5da835f26b13fbcba60c32c21091c349ffdb571", size = 394684, upload-time = "2025-01-02T07:20:46.413Z" }
wheels = [
    { url = "https://files.pythonhosted.org/packages/a0/61/5c78b91c3143ed5c14207f463aecfc8f9dbb5092fb2869baf37c273b2705/gitdb-4.0.12-py3-none-any.whl", hash = "sha256:67073e15955400952c6565cc3e707c554a4eea2e428946f7a4c162fab9bd9bcf", size = 62794, upload-time = "2025-01-02T07:20:43.624Z" },
]

[[package]]
name = "gitpython"
version = "3.1.44"
source = { registry = "https://pypi.org/simple" }
dependencies = [
    { name = "gitdb" },
]
sdist = { url = "https://files.pythonhosted.org/packages/c0/89/37df0b71473153574a5cdef8f242de422a0f5d26d7a9e231e6f169b4ad14/gitpython-3.1.44.tar.gz", hash = "sha256:c87e30b26253bf5418b01b0660f818967f3c503193838337fe5e573331249269", size = 214196, upload-time = "2025-01-02T07:32:43.59Z" }
wheels = [
    { url = "https://files.pythonhosted.org/packages/1d/9a/4114a9057db2f1462d5c8f8390ab7383925fe1ac012eaa42402ad65c2963/GitPython-3.1.44-py3-none-any.whl", hash = "sha256:9e0e10cda9bed1ee64bc9a6de50e7e38a9c9943241cd7f585f6df3ed28011110", size = 207599, upload-time = "2025-01-02T07:32:40.731Z" },
]

[[package]]
name = "griffe"
version = "1.7.3"
source = { registry = "https://pypi.org/simple" }
dependencies = [
    { name = "colorama" },
]
sdist = { url = "https://files.pythonhosted.org/packages/a9/3e/5aa9a61f7c3c47b0b52a1d930302992229d191bf4bc76447b324b731510a/griffe-1.7.3.tar.gz", hash = "sha256:52ee893c6a3a968b639ace8015bec9d36594961e156e23315c8e8e51401fa50b", size = 395137, upload-time = "2025-04-23T11:29:09.147Z" }
wheels = [
    { url = "https://files.pythonhosted.org/packages/58/c6/5c20af38c2a57c15d87f7f38bee77d63c1d2a3689f74fefaf35915dd12b2/griffe-1.7.3-py3-none-any.whl", hash = "sha256:c6b3ee30c2f0f17f30bcdef5068d6ab7a2a4f1b8bf1a3e74b56fffd21e1c5f75", size = 129303, upload-time = "2025-04-23T11:29:07.145Z" },
]

[[package]]
name = "h11"
version = "0.16.0"
source = { registry = "https://pypi.org/simple" }
sdist = { url = "https://files.pythonhosted.org/packages/01/ee/02a2c011bdab74c6fb3c75474d40b3052059d95df7e73351460c8588d963/h11-0.16.0.tar.gz", hash = "sha256:4e35b956cf45792e4caa5885e69fba00bdbc6ffafbfa020300e549b208ee5ff1", size = 101250, upload-time = "2025-04-24T03:35:25.427Z" }
wheels = [
    { url = "https://files.pythonhosted.org/packages/04/4b/29cac41a4d98d144bf5f6d33995617b185d14b22401f75ca86f384e87ff1/h11-0.16.0-py3-none-any.whl", hash = "sha256:63cf8bbe7522de3bf65932fda1d9c2772064ffb3dae62d55932da54b31cb6c86", size = 37515, upload-time = "2025-04-24T03:35:24.344Z" },
]

[[package]]
name = "hatch"
version = "1.14.1"
source = { registry = "https://pypi.org/simple" }
dependencies = [
    { name = "click" },
    { name = "hatchling" },
    { name = "httpx" },
    { name = "hyperlink" },
    { name = "keyring" },
    { name = "packaging" },
    { name = "pexpect" },
    { name = "platformdirs" },
    { name = "rich" },
    { name = "shellingham" },
    { name = "tomli-w" },
    { name = "tomlkit" },
    { name = "userpath" },
    { name = "uv" },
    { name = "virtualenv" },
    { name = "zstandard" },
]
sdist = { url = "https://files.pythonhosted.org/packages/1f/43/c0b37db0e857a44ce5ffdb7e8a9b8fa6425d0b74dea698fafcd9bddb50d1/hatch-1.14.1.tar.gz", hash = "sha256:ca1aff788f8596b0dd1f8f8dfe776443d2724a86b1976fabaf087406ba3d0713", size = 5188180, upload-time = "2025-04-07T04:16:04.522Z" }
wheels = [
    { url = "https://files.pythonhosted.org/packages/a5/40/19c0935bf9f25808541a0e3144ac459de696c5b6b6d4511a98d456c69604/hatch-1.14.1-py3-none-any.whl", hash = "sha256:39cdaa59e47ce0c5505d88a951f4324a9c5aafa17e4a877e2fde79b36ab66c21", size = 125770, upload-time = "2025-04-07T04:16:02.525Z" },
]

[[package]]
name = "hatchling"
version = "1.27.0"
source = { registry = "https://pypi.org/simple" }
dependencies = [
    { name = "packaging" },
    { name = "pathspec" },
    { name = "pluggy" },
    { name = "tomli", marker = "python_full_version < '3.11'" },
    { name = "trove-classifiers" },
]
sdist = { url = "https://files.pythonhosted.org/packages/8f/8a/cc1debe3514da292094f1c3a700e4ca25442489731ef7c0814358816bb03/hatchling-1.27.0.tar.gz", hash = "sha256:971c296d9819abb3811112fc52c7a9751c8d381898f36533bb16f9791e941fd6", size = 54983, upload-time = "2024-12-15T17:08:11.894Z" }
wheels = [
    { url = "https://files.pythonhosted.org/packages/08/e7/ae38d7a6dfba0533684e0b2136817d667588ae3ec984c1a4e5df5eb88482/hatchling-1.27.0-py3-none-any.whl", hash = "sha256:d3a2f3567c4f926ea39849cdf924c7e99e6686c9c8e288ae1037c8fa2a5d937b", size = 75794, upload-time = "2024-12-15T17:08:10.364Z" },
]

[[package]]
name = "htmlmin2"
version = "0.1.13"
source = { registry = "https://pypi.org/simple" }
wheels = [
    { url = "https://files.pythonhosted.org/packages/be/31/a76f4bfa885f93b8167cb4c85cf32b54d1f64384d0b897d45bc6d19b7b45/htmlmin2-0.1.13-py3-none-any.whl", hash = "sha256:75609f2a42e64f7ce57dbff28a39890363bde9e7e5885db633317efbdf8c79a2", size = 34486, upload-time = "2023-03-14T21:28:30.388Z" },
]

[[package]]
name = "httpcore"
version = "1.0.9"
source = { registry = "https://pypi.org/simple" }
dependencies = [
    { name = "certifi" },
    { name = "h11" },
]
sdist = { url = "https://files.pythonhosted.org/packages/06/94/82699a10bca87a5556c9c59b5963f2d039dbd239f25bc2a63907a05a14cb/httpcore-1.0.9.tar.gz", hash = "sha256:6e34463af53fd2ab5d807f399a9b45ea31c3dfa2276f15a2c3f00afff6e176e8", size = 85484, upload-time = "2025-04-24T22:06:22.219Z" }
wheels = [
    { url = "https://files.pythonhosted.org/packages/7e/f5/f66802a942d491edb555dd61e3a9961140fd64c90bce1eafd741609d334d/httpcore-1.0.9-py3-none-any.whl", hash = "sha256:2d400746a40668fc9dec9810239072b40b4484b640a8c38fd654a024c7a1bf55", size = 78784, upload-time = "2025-04-24T22:06:20.566Z" },
]

[[package]]
name = "httpx"
version = "0.28.1"
source = { registry = "https://pypi.org/simple" }
dependencies = [
    { name = "anyio" },
    { name = "certifi" },
    { name = "httpcore" },
    { name = "idna" },
]
sdist = { url = "https://files.pythonhosted.org/packages/b1/df/48c586a5fe32a0f01324ee087459e112ebb7224f646c0b5023f5e79e9956/httpx-0.28.1.tar.gz", hash = "sha256:75e98c5f16b0f35b567856f597f06ff2270a374470a5c2392242528e3e3e42fc", size = 141406, upload-time = "2024-12-06T15:37:23.222Z" }
wheels = [
    { url = "https://files.pythonhosted.org/packages/2a/39/e50c7c3a983047577ee07d2a9e53faf5a69493943ec3f6a384bdc792deb2/httpx-0.28.1-py3-none-any.whl", hash = "sha256:d909fcccc110f8c7faf814ca82a9a4d816bc5a6dbfea25d6591d6985b8ba59ad", size = 73517, upload-time = "2024-12-06T15:37:21.509Z" },
]

[[package]]
name = "hyperlink"
version = "21.0.0"
source = { registry = "https://pypi.org/simple" }
dependencies = [
    { name = "idna" },
]
sdist = { url = "https://files.pythonhosted.org/packages/3a/51/1947bd81d75af87e3bb9e34593a4cf118115a8feb451ce7a69044ef1412e/hyperlink-21.0.0.tar.gz", hash = "sha256:427af957daa58bc909471c6c40f74c5450fa123dd093fc53efd2e91d2705a56b", size = 140743, upload-time = "2021-01-08T05:51:20.972Z" }
wheels = [
    { url = "https://files.pythonhosted.org/packages/6e/aa/8caf6a0a3e62863cbb9dab27135660acba46903b703e224f14f447e57934/hyperlink-21.0.0-py2.py3-none-any.whl", hash = "sha256:e6b14c37ecb73e89c77d78cdb4c2cc8f3fb59a885c5b3f819ff4ed80f25af1b4", size = 74638, upload-time = "2021-01-08T05:51:22.906Z" },
]

[[package]]
name = "hypothesis"
version = "6.131.30"
source = { registry = "https://pypi.org/simple" }
dependencies = [
    { name = "attrs" },
    { name = "exceptiongroup", marker = "python_full_version < '3.11'" },
    { name = "sortedcontainers" },
]
sdist = { url = "https://files.pythonhosted.org/packages/49/7f/e1d7a5ee9f96ca73e0fe51d226e2ad15029ff1ff16b6096ced2837c4af2f/hypothesis-6.131.30.tar.gz", hash = "sha256:c04f748c9cb6c3e3d134699258c2d076afebf40e2752572b6f05f86bd3f23fe5", size = 442221, upload-time = "2025-05-27T18:05:40.098Z" }
wheels = [
    { url = "https://files.pythonhosted.org/packages/e3/a5/59fd76d3445e54cfb3982ffbca627aa58cca127e05d6552a6c4302926a6f/hypothesis-6.131.30-py3-none-any.whl", hash = "sha256:1a04a43f282a32bffb21dc4b1ab7e68c9b34db0298b9b91933484eca4682d6b4", size = 506833, upload-time = "2025-05-27T18:05:35.867Z" },
]

[[package]]
name = "identify"
version = "2.6.12"
source = { registry = "https://pypi.org/simple" }
sdist = { url = "https://files.pythonhosted.org/packages/a2/88/d193a27416618628a5eea64e3223acd800b40749a96ffb322a9b55a49ed1/identify-2.6.12.tar.gz", hash = "sha256:d8de45749f1efb108badef65ee8386f0f7bb19a7f26185f74de6367bffbaf0e6", size = 99254, upload-time = "2025-05-23T20:37:53.3Z" }
wheels = [
    { url = "https://files.pythonhosted.org/packages/7a/cd/18f8da995b658420625f7ef13f037be53ae04ec5ad33f9b718240dcfd48c/identify-2.6.12-py2.py3-none-any.whl", hash = "sha256:ad9672d5a72e0d2ff7c5c8809b62dfa60458626352fb0eb7b55e69bdc45334a2", size = 99145, upload-time = "2025-05-23T20:37:51.495Z" },
]

[[package]]
name = "idna"
version = "3.10"
source = { registry = "https://pypi.org/simple" }
sdist = { url = "https://files.pythonhosted.org/packages/f1/70/7703c29685631f5a7590aa73f1f1d3fa9a380e654b86af429e0934a32f7d/idna-3.10.tar.gz", hash = "sha256:12f65c9b470abda6dc35cf8e63cc574b1c52b11df2c86030af0ac09b01b13ea9", size = 190490, upload-time = "2024-09-15T18:07:39.745Z" }
wheels = [
    { url = "https://files.pythonhosted.org/packages/76/c6/c88e154df9c4e1a2a66ccf0005a88dfb2650c1dffb6f5ce603dfbd452ce3/idna-3.10-py3-none-any.whl", hash = "sha256:946d195a0d259cbba61165e88e65941f16e9b36ea6ddb97f00452bae8b1287d3", size = 70442, upload-time = "2024-09-15T18:07:37.964Z" },
]

[[package]]
name = "importlib-metadata"
version = "8.7.0"
source = { registry = "https://pypi.org/simple" }
dependencies = [
    { name = "zipp", marker = "python_full_version < '3.12'" },
]
sdist = { url = "https://files.pythonhosted.org/packages/76/66/650a33bd90f786193e4de4b3ad86ea60b53c89b669a5c7be931fac31cdb0/importlib_metadata-8.7.0.tar.gz", hash = "sha256:d13b81ad223b890aa16c5471f2ac3056cf76c5f10f82d6f9292f0b415f389000", size = 56641, upload-time = "2025-04-27T15:29:01.736Z" }
wheels = [
    { url = "https://files.pythonhosted.org/packages/20/b0/36bd937216ec521246249be3bf9855081de4c5e06a0c9b4219dbeda50373/importlib_metadata-8.7.0-py3-none-any.whl", hash = "sha256:e5dd1551894c77868a30651cef00984d50e1002d06942a7101d34870c5f02afd", size = 27656, upload-time = "2025-04-27T15:29:00.214Z" },
]

[[package]]
name = "iniconfig"
version = "2.1.0"
source = { registry = "https://pypi.org/simple" }
sdist = { url = "https://files.pythonhosted.org/packages/f2/97/ebf4da567aa6827c909642694d71c9fcf53e5b504f2d96afea02718862f3/iniconfig-2.1.0.tar.gz", hash = "sha256:3abbd2e30b36733fee78f9c7f7308f2d0050e88f0087fd25c2645f63c773e1c7", size = 4793, upload-time = "2025-03-19T20:09:59.721Z" }
wheels = [
    { url = "https://files.pythonhosted.org/packages/2c/e1/e6716421ea10d38022b952c159d5161ca1193197fb744506875fbb87ea7b/iniconfig-2.1.0-py3-none-any.whl", hash = "sha256:9deba5723312380e77435581c6bf4935c94cbfab9b1ed33ef8d238ea168eb760", size = 6050, upload-time = "2025-03-19T20:10:01.071Z" },
]

[[package]]
name = "isort"
version = "6.0.1"
source = { registry = "https://pypi.org/simple" }
sdist = { url = "https://files.pythonhosted.org/packages/b8/21/1e2a441f74a653a144224d7d21afe8f4169e6c7c20bb13aec3a2dc3815e0/isort-6.0.1.tar.gz", hash = "sha256:1cb5df28dfbc742e490c5e41bad6da41b805b0a8be7bc93cd0fb2a8a890ac450", size = 821955, upload-time = "2025-02-26T21:13:16.955Z" }
wheels = [
    { url = "https://files.pythonhosted.org/packages/c1/11/114d0a5f4dabbdcedc1125dee0888514c3c3b16d3e9facad87ed96fad97c/isort-6.0.1-py3-none-any.whl", hash = "sha256:2dc5d7f65c9678d94c88dfc29161a320eec67328bc97aad576874cb4be1e9615", size = 94186, upload-time = "2025-02-26T21:13:14.911Z" },
]

[[package]]
name = "jaraco-classes"
version = "3.4.0"
source = { registry = "https://pypi.org/simple" }
dependencies = [
    { name = "more-itertools" },
]
sdist = { url = "https://files.pythonhosted.org/packages/06/c0/ed4a27bc5571b99e3cff68f8a9fa5b56ff7df1c2251cc715a652ddd26402/jaraco.classes-3.4.0.tar.gz", hash = "sha256:47a024b51d0239c0dd8c8540c6c7f484be3b8fcf0b2d85c13825780d3b3f3acd", size = 11780, upload-time = "2024-03-31T07:27:36.643Z" }
wheels = [
    { url = "https://files.pythonhosted.org/packages/7f/66/b15ce62552d84bbfcec9a4873ab79d993a1dd4edb922cbfccae192bd5b5f/jaraco.classes-3.4.0-py3-none-any.whl", hash = "sha256:f662826b6bed8cace05e7ff873ce0f9283b5c924470fe664fff1c2f00f581790", size = 6777, upload-time = "2024-03-31T07:27:34.792Z" },
]

[[package]]
name = "jaraco-context"
version = "6.0.1"
source = { registry = "https://pypi.org/simple" }
dependencies = [
    { name = "backports-tarfile", marker = "python_full_version < '3.12'" },
]
sdist = { url = "https://files.pythonhosted.org/packages/df/ad/f3777b81bf0b6e7bc7514a1656d3e637b2e8e15fab2ce3235730b3e7a4e6/jaraco_context-6.0.1.tar.gz", hash = "sha256:9bae4ea555cf0b14938dc0aee7c9f32ed303aa20a3b73e7dc80111628792d1b3", size = 13912, upload-time = "2024-08-20T03:39:27.358Z" }
wheels = [
    { url = "https://files.pythonhosted.org/packages/ff/db/0c52c4cf5e4bd9f5d7135ec7669a3a767af21b3a308e1ed3674881e52b62/jaraco.context-6.0.1-py3-none-any.whl", hash = "sha256:f797fc481b490edb305122c9181830a3a5b76d84ef6d1aef2fb9b47ab956f9e4", size = 6825, upload-time = "2024-08-20T03:39:25.966Z" },
]

[[package]]
name = "jaraco-functools"
version = "4.1.0"
source = { registry = "https://pypi.org/simple" }
dependencies = [
    { name = "more-itertools" },
]
sdist = { url = "https://files.pythonhosted.org/packages/ab/23/9894b3df5d0a6eb44611c36aec777823fc2e07740dabbd0b810e19594013/jaraco_functools-4.1.0.tar.gz", hash = "sha256:70f7e0e2ae076498e212562325e805204fc092d7b4c17e0e86c959e249701a9d", size = 19159, upload-time = "2024-09-27T19:47:09.122Z" }
wheels = [
    { url = "https://files.pythonhosted.org/packages/9f/4f/24b319316142c44283d7540e76c7b5a6dbd5db623abd86bb7b3491c21018/jaraco.functools-4.1.0-py3-none-any.whl", hash = "sha256:ad159f13428bc4acbf5541ad6dec511f91573b90fba04df61dafa2a1231cf649", size = 10187, upload-time = "2024-09-27T19:47:07.14Z" },
]

[[package]]
name = "jeepney"
version = "0.9.0"
source = { registry = "https://pypi.org/simple" }
sdist = { url = "https://files.pythonhosted.org/packages/7b/6f/357efd7602486741aa73ffc0617fb310a29b588ed0fd69c2399acbb85b0c/jeepney-0.9.0.tar.gz", hash = "sha256:cf0e9e845622b81e4a28df94c40345400256ec608d0e55bb8a3feaa9163f5732", size = 106758, upload-time = "2025-02-27T18:51:01.684Z" }
wheels = [
    { url = "https://files.pythonhosted.org/packages/b2/a3/e137168c9c44d18eff0376253da9f1e9234d0239e0ee230d2fee6cea8e55/jeepney-0.9.0-py3-none-any.whl", hash = "sha256:97e5714520c16fc0a45695e5365a2e11b81ea79bba796e26f9f1d178cb182683", size = 49010, upload-time = "2025-02-27T18:51:00.104Z" },
]

[[package]]
name = "jinja2"
version = "3.1.6"
source = { registry = "https://pypi.org/simple" }
dependencies = [
    { name = "markupsafe" },
]
sdist = { url = "https://files.pythonhosted.org/packages/df/bf/f7da0350254c0ed7c72f3e33cef02e048281fec7ecec5f032d4aac52226b/jinja2-3.1.6.tar.gz", hash = "sha256:0137fb05990d35f1275a587e9aee6d56da821fc83491a0fb838183be43f66d6d", size = 245115, upload-time = "2025-03-05T20:05:02.478Z" }
wheels = [
    { url = "https://files.pythonhosted.org/packages/62/a1/3d680cbfd5f4b8f15abc1d571870c5fc3e594bb582bc3b64ea099db13e56/jinja2-3.1.6-py3-none-any.whl", hash = "sha256:85ece4451f492d0c13c5dd7c13a64681a86afae63a5f347908daf103ce6d2f67", size = 134899, upload-time = "2025-03-05T20:05:00.369Z" },
]

[[package]]
name = "jsmin"
version = "3.0.1"
source = { registry = "https://pypi.org/simple" }
sdist = { url = "https://files.pythonhosted.org/packages/5e/73/e01e4c5e11ad0494f4407a3f623ad4d87714909f50b17a06ed121034ff6e/jsmin-3.0.1.tar.gz", hash = "sha256:c0959a121ef94542e807a674142606f7e90214a2b3d1eb17300244bbb5cc2bfc", size = 13925, upload-time = "2022-01-16T20:35:59.13Z" }

[[package]]
name = "keyring"
version = "25.6.0"
source = { registry = "https://pypi.org/simple" }
dependencies = [
    { name = "importlib-metadata", marker = "python_full_version < '3.12'" },
    { name = "jaraco-classes" },
    { name = "jaraco-context" },
    { name = "jaraco-functools" },
    { name = "jeepney", marker = "sys_platform == 'linux'" },
    { name = "pywin32-ctypes", marker = "sys_platform == 'win32'" },
    { name = "secretstorage", marker = "sys_platform == 'linux'" },
]
sdist = { url = "https://files.pythonhosted.org/packages/70/09/d904a6e96f76ff214be59e7aa6ef7190008f52a0ab6689760a98de0bf37d/keyring-25.6.0.tar.gz", hash = "sha256:0b39998aa941431eb3d9b0d4b2460bc773b9df6fed7621c2dfb291a7e0187a66", size = 62750, upload-time = "2024-12-25T15:26:45.782Z" }
wheels = [
    { url = "https://files.pythonhosted.org/packages/d3/32/da7f44bcb1105d3e88a0b74ebdca50c59121d2ddf71c9e34ba47df7f3a56/keyring-25.6.0-py3-none-any.whl", hash = "sha256:552a3f7af126ece7ed5c89753650eec89c7eaae8617d0aa4d9ad2b75111266bd", size = 39085, upload-time = "2024-12-25T15:26:44.377Z" },
]

[[package]]
name = "markdown"
version = "3.8"
source = { registry = "https://pypi.org/simple" }
sdist = { url = "https://files.pythonhosted.org/packages/2f/15/222b423b0b88689c266d9eac4e61396fe2cc53464459d6a37618ac863b24/markdown-3.8.tar.gz", hash = "sha256:7df81e63f0df5c4b24b7d156eb81e4690595239b7d70937d0409f1b0de319c6f", size = 360906, upload-time = "2025-04-11T14:42:50.928Z" }
wheels = [
    { url = "https://files.pythonhosted.org/packages/51/3f/afe76f8e2246ffbc867440cbcf90525264df0e658f8a5ca1f872b3f6192a/markdown-3.8-py3-none-any.whl", hash = "sha256:794a929b79c5af141ef5ab0f2f642d0f7b1872981250230e72682346f7cc90dc", size = 106210, upload-time = "2025-04-11T14:42:49.178Z" },
]

[[package]]
name = "markdown-callouts"
version = "0.4.0"
source = { registry = "https://pypi.org/simple" }
dependencies = [
    { name = "markdown" },
]
sdist = { url = "https://files.pythonhosted.org/packages/87/73/ae5aa379f6f7fea9d0bf4cba888f9a31d451d90f80033ae60ae3045770d5/markdown_callouts-0.4.0.tar.gz", hash = "sha256:7ed2c90486967058a73a547781121983839522d67041ae52c4979616f1b2b746", size = 9768, upload-time = "2024-01-22T23:18:18.513Z" }
wheels = [
    { url = "https://files.pythonhosted.org/packages/1d/b5/7b0a0a52c82bfccd830af2a8cc8add1c5bc932e0204922434954a631dd51/markdown_callouts-0.4.0-py3-none-any.whl", hash = "sha256:ed0da38f29158d93116a0d0c6ecaf9df90b37e0d989b5337d678ee6e6d6550b7", size = 7108, upload-time = "2024-01-22T23:18:17.465Z" },
]

[[package]]
name = "markdown-exec"
version = "1.10.3"
source = { registry = "https://pypi.org/simple" }
dependencies = [
    { name = "pymdown-extensions" },
]
sdist = { url = "https://files.pythonhosted.org/packages/70/e8/dafa2b91c60f3cec6a2926851fb20b3c1fcdfd5721d6ea0b65bb6b7dab7b/markdown_exec-1.10.3.tar.gz", hash = "sha256:ddd33996526a54dcc33debc464a9d4c00c1acece092cf1843cbb1264bf6800a6", size = 81050, upload-time = "2025-03-24T21:52:36.357Z" }
wheels = [
    { url = "https://files.pythonhosted.org/packages/04/7e/94d6c703d9a1927339d709ca4224c35215dcd1033ee4d756fa7fa0c8bea9/markdown_exec-1.10.3-py3-none-any.whl", hash = "sha256:74bfe5a9063fafab6199847cbef28dd5071a515e8959f326cf16f2ae7a66033b", size = 34404, upload-time = "2025-03-24T21:52:35.145Z" },
]

[[package]]
name = "markdown-it-py"
version = "3.0.0"
source = { registry = "https://pypi.org/simple" }
dependencies = [
    { name = "mdurl" },
]
sdist = { url = "https://files.pythonhosted.org/packages/38/71/3b932df36c1a044d397a1f92d1cf91ee0a503d91e470cbd670aa66b07ed0/markdown-it-py-3.0.0.tar.gz", hash = "sha256:e3f60a94fa066dc52ec76661e37c851cb232d92f9886b15cb560aaada2df8feb", size = 74596, upload-time = "2023-06-03T06:41:14.443Z" }
wheels = [
    { url = "https://files.pythonhosted.org/packages/42/d7/1ec15b46af6af88f19b8e5ffea08fa375d433c998b8a7639e76935c14f1f/markdown_it_py-3.0.0-py3-none-any.whl", hash = "sha256:355216845c60bd96232cd8d8c40e8f9765cc86f46880e43a8fd22dc1a1a8cab1", size = 87528, upload-time = "2023-06-03T06:41:11.019Z" },
]

[[package]]
name = "markdownify"
version = "1.1.0"
source = { registry = "https://pypi.org/simple" }
dependencies = [
    { name = "beautifulsoup4" },
    { name = "six" },
]
sdist = { url = "https://files.pythonhosted.org/packages/2f/78/c48fed23c7aebc2c16049062e72de1da3220c274de59d28c942acdc9ffb2/markdownify-1.1.0.tar.gz", hash = "sha256:449c0bbbf1401c5112379619524f33b63490a8fa479456d41de9dc9e37560ebd", size = 17127, upload-time = "2025-03-05T11:54:40.574Z" }
wheels = [
    { url = "https://files.pythonhosted.org/packages/64/11/b751af7ad41b254a802cf52f7bc1fca7cabe2388132f2ce60a1a6b9b9622/markdownify-1.1.0-py3-none-any.whl", hash = "sha256:32a5a08e9af02c8a6528942224c91b933b4bd2c7d078f9012943776fc313eeef", size = 13901, upload-time = "2025-03-05T11:54:39.454Z" },
]

[[package]]
name = "markupsafe"
version = "3.0.2"
source = { registry = "https://pypi.org/simple" }
sdist = { url = "https://files.pythonhosted.org/packages/b2/97/5d42485e71dfc078108a86d6de8fa46db44a1a9295e89c5d6d4a06e23a62/markupsafe-3.0.2.tar.gz", hash = "sha256:ee55d3edf80167e48ea11a923c7386f4669df67d7994554387f84e7d8b0a2bf0", size = 20537, upload-time = "2024-10-18T15:21:54.129Z" }
wheels = [
    { url = "https://files.pythonhosted.org/packages/04/90/d08277ce111dd22f77149fd1a5d4653eeb3b3eaacbdfcbae5afb2600eebd/MarkupSafe-3.0.2-cp310-cp310-macosx_10_9_universal2.whl", hash = "sha256:7e94c425039cde14257288fd61dcfb01963e658efbc0ff54f5306b06054700f8", size = 14357, upload-time = "2024-10-18T15:20:51.44Z" },
    { url = "https://files.pythonhosted.org/packages/04/e1/6e2194baeae0bca1fae6629dc0cbbb968d4d941469cbab11a3872edff374/MarkupSafe-3.0.2-cp310-cp310-macosx_11_0_arm64.whl", hash = "sha256:9e2d922824181480953426608b81967de705c3cef4d1af983af849d7bd619158", size = 12393, upload-time = "2024-10-18T15:20:52.426Z" },
    { url = "https://files.pythonhosted.org/packages/1d/69/35fa85a8ece0a437493dc61ce0bb6d459dcba482c34197e3efc829aa357f/MarkupSafe-3.0.2-cp310-cp310-manylinux_2_17_aarch64.manylinux2014_aarch64.whl", hash = "sha256:38a9ef736c01fccdd6600705b09dc574584b89bea478200c5fbf112a6b0d5579", size = 21732, upload-time = "2024-10-18T15:20:53.578Z" },
    { url = "https://files.pythonhosted.org/packages/22/35/137da042dfb4720b638d2937c38a9c2df83fe32d20e8c8f3185dbfef05f7/MarkupSafe-3.0.2-cp310-cp310-manylinux_2_17_x86_64.manylinux2014_x86_64.whl", hash = "sha256:bbcb445fa71794da8f178f0f6d66789a28d7319071af7a496d4d507ed566270d", size = 20866, upload-time = "2024-10-18T15:20:55.06Z" },
    { url = "https://files.pythonhosted.org/packages/29/28/6d029a903727a1b62edb51863232152fd335d602def598dade38996887f0/MarkupSafe-3.0.2-cp310-cp310-manylinux_2_5_i686.manylinux1_i686.manylinux_2_17_i686.manylinux2014_i686.whl", hash = "sha256:57cb5a3cf367aeb1d316576250f65edec5bb3be939e9247ae594b4bcbc317dfb", size = 20964, upload-time = "2024-10-18T15:20:55.906Z" },
    { url = "https://files.pythonhosted.org/packages/cc/cd/07438f95f83e8bc028279909d9c9bd39e24149b0d60053a97b2bc4f8aa51/MarkupSafe-3.0.2-cp310-cp310-musllinux_1_2_aarch64.whl", hash = "sha256:3809ede931876f5b2ec92eef964286840ed3540dadf803dd570c3b7e13141a3b", size = 21977, upload-time = "2024-10-18T15:20:57.189Z" },
    { url = "https://files.pythonhosted.org/packages/29/01/84b57395b4cc062f9c4c55ce0df7d3108ca32397299d9df00fedd9117d3d/MarkupSafe-3.0.2-cp310-cp310-musllinux_1_2_i686.whl", hash = "sha256:e07c3764494e3776c602c1e78e298937c3315ccc9043ead7e685b7f2b8d47b3c", size = 21366, upload-time = "2024-10-18T15:20:58.235Z" },
    { url = "https://files.pythonhosted.org/packages/bd/6e/61ebf08d8940553afff20d1fb1ba7294b6f8d279df9fd0c0db911b4bbcfd/MarkupSafe-3.0.2-cp310-cp310-musllinux_1_2_x86_64.whl", hash = "sha256:b424c77b206d63d500bcb69fa55ed8d0e6a3774056bdc4839fc9298a7edca171", size = 21091, upload-time = "2024-10-18T15:20:59.235Z" },
    { url = "https://files.pythonhosted.org/packages/11/23/ffbf53694e8c94ebd1e7e491de185124277964344733c45481f32ede2499/MarkupSafe-3.0.2-cp310-cp310-win32.whl", hash = "sha256:fcabf5ff6eea076f859677f5f0b6b5c1a51e70a376b0579e0eadef8db48c6b50", size = 15065, upload-time = "2024-10-18T15:21:00.307Z" },
    { url = "https://files.pythonhosted.org/packages/44/06/e7175d06dd6e9172d4a69a72592cb3f7a996a9c396eee29082826449bbc3/MarkupSafe-3.0.2-cp310-cp310-win_amd64.whl", hash = "sha256:6af100e168aa82a50e186c82875a5893c5597a0c1ccdb0d8b40240b1f28b969a", size = 15514, upload-time = "2024-10-18T15:21:01.122Z" },
    { url = "https://files.pythonhosted.org/packages/6b/28/bbf83e3f76936960b850435576dd5e67034e200469571be53f69174a2dfd/MarkupSafe-3.0.2-cp311-cp311-macosx_10_9_universal2.whl", hash = "sha256:9025b4018f3a1314059769c7bf15441064b2207cb3f065e6ea1e7359cb46db9d", size = 14353, upload-time = "2024-10-18T15:21:02.187Z" },
    { url = "https://files.pythonhosted.org/packages/6c/30/316d194b093cde57d448a4c3209f22e3046c5bb2fb0820b118292b334be7/MarkupSafe-3.0.2-cp311-cp311-macosx_11_0_arm64.whl", hash = "sha256:93335ca3812df2f366e80509ae119189886b0f3c2b81325d39efdb84a1e2ae93", size = 12392, upload-time = "2024-10-18T15:21:02.941Z" },
    { url = "https://files.pythonhosted.org/packages/f2/96/9cdafba8445d3a53cae530aaf83c38ec64c4d5427d975c974084af5bc5d2/MarkupSafe-3.0.2-cp311-cp311-manylinux_2_17_aarch64.manylinux2014_aarch64.whl", hash = "sha256:2cb8438c3cbb25e220c2ab33bb226559e7afb3baec11c4f218ffa7308603c832", size = 23984, upload-time = "2024-10-18T15:21:03.953Z" },
    { url = "https://files.pythonhosted.org/packages/f1/a4/aefb044a2cd8d7334c8a47d3fb2c9f328ac48cb349468cc31c20b539305f/MarkupSafe-3.0.2-cp311-cp311-manylinux_2_17_x86_64.manylinux2014_x86_64.whl", hash = "sha256:a123e330ef0853c6e822384873bef7507557d8e4a082961e1defa947aa59ba84", size = 23120, upload-time = "2024-10-18T15:21:06.495Z" },
    { url = "https://files.pythonhosted.org/packages/8d/21/5e4851379f88f3fad1de30361db501300d4f07bcad047d3cb0449fc51f8c/MarkupSafe-3.0.2-cp311-cp311-manylinux_2_5_i686.manylinux1_i686.manylinux_2_17_i686.manylinux2014_i686.whl", hash = "sha256:1e084f686b92e5b83186b07e8a17fc09e38fff551f3602b249881fec658d3eca", size = 23032, upload-time = "2024-10-18T15:21:07.295Z" },
    { url = "https://files.pythonhosted.org/packages/00/7b/e92c64e079b2d0d7ddf69899c98842f3f9a60a1ae72657c89ce2655c999d/MarkupSafe-3.0.2-cp311-cp311-musllinux_1_2_aarch64.whl", hash = "sha256:d8213e09c917a951de9d09ecee036d5c7d36cb6cb7dbaece4c71a60d79fb9798", size = 24057, upload-time = "2024-10-18T15:21:08.073Z" },
    { url = "https://files.pythonhosted.org/packages/f9/ac/46f960ca323037caa0a10662ef97d0a4728e890334fc156b9f9e52bcc4ca/MarkupSafe-3.0.2-cp311-cp311-musllinux_1_2_i686.whl", hash = "sha256:5b02fb34468b6aaa40dfc198d813a641e3a63b98c2b05a16b9f80b7ec314185e", size = 23359, upload-time = "2024-10-18T15:21:09.318Z" },
    { url = "https://files.pythonhosted.org/packages/69/84/83439e16197337b8b14b6a5b9c2105fff81d42c2a7c5b58ac7b62ee2c3b1/MarkupSafe-3.0.2-cp311-cp311-musllinux_1_2_x86_64.whl", hash = "sha256:0bff5e0ae4ef2e1ae4fdf2dfd5b76c75e5c2fa4132d05fc1b0dabcd20c7e28c4", size = 23306, upload-time = "2024-10-18T15:21:10.185Z" },
    { url = "https://files.pythonhosted.org/packages/9a/34/a15aa69f01e2181ed8d2b685c0d2f6655d5cca2c4db0ddea775e631918cd/MarkupSafe-3.0.2-cp311-cp311-win32.whl", hash = "sha256:6c89876f41da747c8d3677a2b540fb32ef5715f97b66eeb0c6b66f5e3ef6f59d", size = 15094, upload-time = "2024-10-18T15:21:11.005Z" },
    { url = "https://files.pythonhosted.org/packages/da/b8/3a3bd761922d416f3dc5d00bfbed11f66b1ab89a0c2b6e887240a30b0f6b/MarkupSafe-3.0.2-cp311-cp311-win_amd64.whl", hash = "sha256:70a87b411535ccad5ef2f1df5136506a10775d267e197e4cf531ced10537bd6b", size = 15521, upload-time = "2024-10-18T15:21:12.911Z" },
    { url = "https://files.pythonhosted.org/packages/22/09/d1f21434c97fc42f09d290cbb6350d44eb12f09cc62c9476effdb33a18aa/MarkupSafe-3.0.2-cp312-cp312-macosx_10_13_universal2.whl", hash = "sha256:9778bd8ab0a994ebf6f84c2b949e65736d5575320a17ae8984a77fab08db94cf", size = 14274, upload-time = "2024-10-18T15:21:13.777Z" },
    { url = "https://files.pythonhosted.org/packages/6b/b0/18f76bba336fa5aecf79d45dcd6c806c280ec44538b3c13671d49099fdd0/MarkupSafe-3.0.2-cp312-cp312-macosx_11_0_arm64.whl", hash = "sha256:846ade7b71e3536c4e56b386c2a47adf5741d2d8b94ec9dc3e92e5e1ee1e2225", size = 12348, upload-time = "2024-10-18T15:21:14.822Z" },
    { url = "https://files.pythonhosted.org/packages/e0/25/dd5c0f6ac1311e9b40f4af06c78efde0f3b5cbf02502f8ef9501294c425b/MarkupSafe-3.0.2-cp312-cp312-manylinux_2_17_aarch64.manylinux2014_aarch64.whl", hash = "sha256:1c99d261bd2d5f6b59325c92c73df481e05e57f19837bdca8413b9eac4bd8028", size = 24149, upload-time = "2024-10-18T15:21:15.642Z" },
    { url = "https://files.pythonhosted.org/packages/f3/f0/89e7aadfb3749d0f52234a0c8c7867877876e0a20b60e2188e9850794c17/MarkupSafe-3.0.2-cp312-cp312-manylinux_2_17_x86_64.manylinux2014_x86_64.whl", hash = "sha256:e17c96c14e19278594aa4841ec148115f9c7615a47382ecb6b82bd8fea3ab0c8", size = 23118, upload-time = "2024-10-18T15:21:17.133Z" },
    { url = "https://files.pythonhosted.org/packages/d5/da/f2eeb64c723f5e3777bc081da884b414671982008c47dcc1873d81f625b6/MarkupSafe-3.0.2-cp312-cp312-manylinux_2_5_i686.manylinux1_i686.manylinux_2_17_i686.manylinux2014_i686.whl", hash = "sha256:88416bd1e65dcea10bc7569faacb2c20ce071dd1f87539ca2ab364bf6231393c", size = 22993, upload-time = "2024-10-18T15:21:18.064Z" },
    { url = "https://files.pythonhosted.org/packages/da/0e/1f32af846df486dce7c227fe0f2398dc7e2e51d4a370508281f3c1c5cddc/MarkupSafe-3.0.2-cp312-cp312-musllinux_1_2_aarch64.whl", hash = "sha256:2181e67807fc2fa785d0592dc2d6206c019b9502410671cc905d132a92866557", size = 24178, upload-time = "2024-10-18T15:21:18.859Z" },
    { url = "https://files.pythonhosted.org/packages/c4/f6/bb3ca0532de8086cbff5f06d137064c8410d10779c4c127e0e47d17c0b71/MarkupSafe-3.0.2-cp312-cp312-musllinux_1_2_i686.whl", hash = "sha256:52305740fe773d09cffb16f8ed0427942901f00adedac82ec8b67752f58a1b22", size = 23319, upload-time = "2024-10-18T15:21:19.671Z" },
    { url = "https://files.pythonhosted.org/packages/a2/82/8be4c96ffee03c5b4a034e60a31294daf481e12c7c43ab8e34a1453ee48b/MarkupSafe-3.0.2-cp312-cp312-musllinux_1_2_x86_64.whl", hash = "sha256:ad10d3ded218f1039f11a75f8091880239651b52e9bb592ca27de44eed242a48", size = 23352, upload-time = "2024-10-18T15:21:20.971Z" },
    { url = "https://files.pythonhosted.org/packages/51/ae/97827349d3fcffee7e184bdf7f41cd6b88d9919c80f0263ba7acd1bbcb18/MarkupSafe-3.0.2-cp312-cp312-win32.whl", hash = "sha256:0f4ca02bea9a23221c0182836703cbf8930c5e9454bacce27e767509fa286a30", size = 15097, upload-time = "2024-10-18T15:21:22.646Z" },
    { url = "https://files.pythonhosted.org/packages/c1/80/a61f99dc3a936413c3ee4e1eecac96c0da5ed07ad56fd975f1a9da5bc630/MarkupSafe-3.0.2-cp312-cp312-win_amd64.whl", hash = "sha256:8e06879fc22a25ca47312fbe7c8264eb0b662f6db27cb2d3bbbc74b1df4b9b87", size = 15601, upload-time = "2024-10-18T15:21:23.499Z" },
    { url = "https://files.pythonhosted.org/packages/83/0e/67eb10a7ecc77a0c2bbe2b0235765b98d164d81600746914bebada795e97/MarkupSafe-3.0.2-cp313-cp313-macosx_10_13_universal2.whl", hash = "sha256:ba9527cdd4c926ed0760bc301f6728ef34d841f405abf9d4f959c478421e4efd", size = 14274, upload-time = "2024-10-18T15:21:24.577Z" },
    { url = "https://files.pythonhosted.org/packages/2b/6d/9409f3684d3335375d04e5f05744dfe7e9f120062c9857df4ab490a1031a/MarkupSafe-3.0.2-cp313-cp313-macosx_11_0_arm64.whl", hash = "sha256:f8b3d067f2e40fe93e1ccdd6b2e1d16c43140e76f02fb1319a05cf2b79d99430", size = 12352, upload-time = "2024-10-18T15:21:25.382Z" },
    { url = "https://files.pythonhosted.org/packages/d2/f5/6eadfcd3885ea85fe2a7c128315cc1bb7241e1987443d78c8fe712d03091/MarkupSafe-3.0.2-cp313-cp313-manylinux_2_17_aarch64.manylinux2014_aarch64.whl", hash = "sha256:569511d3b58c8791ab4c2e1285575265991e6d8f8700c7be0e88f86cb0672094", size = 24122, upload-time = "2024-10-18T15:21:26.199Z" },
    { url = "https://files.pythonhosted.org/packages/0c/91/96cf928db8236f1bfab6ce15ad070dfdd02ed88261c2afafd4b43575e9e9/MarkupSafe-3.0.2-cp313-cp313-manylinux_2_17_x86_64.manylinux2014_x86_64.whl", hash = "sha256:15ab75ef81add55874e7ab7055e9c397312385bd9ced94920f2802310c930396", size = 23085, upload-time = "2024-10-18T15:21:27.029Z" },
    { url = "https://files.pythonhosted.org/packages/c2/cf/c9d56af24d56ea04daae7ac0940232d31d5a8354f2b457c6d856b2057d69/MarkupSafe-3.0.2-cp313-cp313-manylinux_2_5_i686.manylinux1_i686.manylinux_2_17_i686.manylinux2014_i686.whl", hash = "sha256:f3818cb119498c0678015754eba762e0d61e5b52d34c8b13d770f0719f7b1d79", size = 22978, upload-time = "2024-10-18T15:21:27.846Z" },
    { url = "https://files.pythonhosted.org/packages/2a/9f/8619835cd6a711d6272d62abb78c033bda638fdc54c4e7f4272cf1c0962b/MarkupSafe-3.0.2-cp313-cp313-musllinux_1_2_aarch64.whl", hash = "sha256:cdb82a876c47801bb54a690c5ae105a46b392ac6099881cdfb9f6e95e4014c6a", size = 24208, upload-time = "2024-10-18T15:21:28.744Z" },
    { url = "https://files.pythonhosted.org/packages/f9/bf/176950a1792b2cd2102b8ffeb5133e1ed984547b75db47c25a67d3359f77/MarkupSafe-3.0.2-cp313-cp313-musllinux_1_2_i686.whl", hash = "sha256:cabc348d87e913db6ab4aa100f01b08f481097838bdddf7c7a84b7575b7309ca", size = 23357, upload-time = "2024-10-18T15:21:29.545Z" },
    { url = "https://files.pythonhosted.org/packages/ce/4f/9a02c1d335caabe5c4efb90e1b6e8ee944aa245c1aaaab8e8a618987d816/MarkupSafe-3.0.2-cp313-cp313-musllinux_1_2_x86_64.whl", hash = "sha256:444dcda765c8a838eaae23112db52f1efaf750daddb2d9ca300bcae1039adc5c", size = 23344, upload-time = "2024-10-18T15:21:30.366Z" },
    { url = "https://files.pythonhosted.org/packages/ee/55/c271b57db36f748f0e04a759ace9f8f759ccf22b4960c270c78a394f58be/MarkupSafe-3.0.2-cp313-cp313-win32.whl", hash = "sha256:bcf3e58998965654fdaff38e58584d8937aa3096ab5354d493c77d1fdd66d7a1", size = 15101, upload-time = "2024-10-18T15:21:31.207Z" },
    { url = "https://files.pythonhosted.org/packages/29/88/07df22d2dd4df40aba9f3e402e6dc1b8ee86297dddbad4872bd5e7b0094f/MarkupSafe-3.0.2-cp313-cp313-win_amd64.whl", hash = "sha256:e6a2a455bd412959b57a172ce6328d2dd1f01cb2135efda2e4576e8a23fa3b0f", size = 15603, upload-time = "2024-10-18T15:21:32.032Z" },
    { url = "https://files.pythonhosted.org/packages/62/6a/8b89d24db2d32d433dffcd6a8779159da109842434f1dd2f6e71f32f738c/MarkupSafe-3.0.2-cp313-cp313t-macosx_10_13_universal2.whl", hash = "sha256:b5a6b3ada725cea8a5e634536b1b01c30bcdcd7f9c6fff4151548d5bf6b3a36c", size = 14510, upload-time = "2024-10-18T15:21:33.625Z" },
    { url = "https://files.pythonhosted.org/packages/7a/06/a10f955f70a2e5a9bf78d11a161029d278eeacbd35ef806c3fd17b13060d/MarkupSafe-3.0.2-cp313-cp313t-macosx_11_0_arm64.whl", hash = "sha256:a904af0a6162c73e3edcb969eeeb53a63ceeb5d8cf642fade7d39e7963a22ddb", size = 12486, upload-time = "2024-10-18T15:21:34.611Z" },
    { url = "https://files.pythonhosted.org/packages/34/cf/65d4a571869a1a9078198ca28f39fba5fbb910f952f9dbc5220afff9f5e6/MarkupSafe-3.0.2-cp313-cp313t-manylinux_2_17_aarch64.manylinux2014_aarch64.whl", hash = "sha256:4aa4e5faecf353ed117801a068ebab7b7e09ffb6e1d5e412dc852e0da018126c", size = 25480, upload-time = "2024-10-18T15:21:35.398Z" },
    { url = "https://files.pythonhosted.org/packages/0c/e3/90e9651924c430b885468b56b3d597cabf6d72be4b24a0acd1fa0e12af67/MarkupSafe-3.0.2-cp313-cp313t-manylinux_2_17_x86_64.manylinux2014_x86_64.whl", hash = "sha256:c0ef13eaeee5b615fb07c9a7dadb38eac06a0608b41570d8ade51c56539e509d", size = 23914, upload-time = "2024-10-18T15:21:36.231Z" },
    { url = "https://files.pythonhosted.org/packages/66/8c/6c7cf61f95d63bb866db39085150df1f2a5bd3335298f14a66b48e92659c/MarkupSafe-3.0.2-cp313-cp313t-manylinux_2_5_i686.manylinux1_i686.manylinux_2_17_i686.manylinux2014_i686.whl", hash = "sha256:d16a81a06776313e817c951135cf7340a3e91e8c1ff2fac444cfd75fffa04afe", size = 23796, upload-time = "2024-10-18T15:21:37.073Z" },
    { url = "https://files.pythonhosted.org/packages/bb/35/cbe9238ec3f47ac9a7c8b3df7a808e7cb50fe149dc7039f5f454b3fba218/MarkupSafe-3.0.2-cp313-cp313t-musllinux_1_2_aarch64.whl", hash = "sha256:6381026f158fdb7c72a168278597a5e3a5222e83ea18f543112b2662a9b699c5", size = 25473, upload-time = "2024-10-18T15:21:37.932Z" },
    { url = "https://files.pythonhosted.org/packages/e6/32/7621a4382488aa283cc05e8984a9c219abad3bca087be9ec77e89939ded9/MarkupSafe-3.0.2-cp313-cp313t-musllinux_1_2_i686.whl", hash = "sha256:3d79d162e7be8f996986c064d1c7c817f6df3a77fe3d6859f6f9e7be4b8c213a", size = 24114, upload-time = "2024-10-18T15:21:39.799Z" },
    { url = "https://files.pythonhosted.org/packages/0d/80/0985960e4b89922cb5a0bac0ed39c5b96cbc1a536a99f30e8c220a996ed9/MarkupSafe-3.0.2-cp313-cp313t-musllinux_1_2_x86_64.whl", hash = "sha256:131a3c7689c85f5ad20f9f6fb1b866f402c445b220c19fe4308c0b147ccd2ad9", size = 24098, upload-time = "2024-10-18T15:21:40.813Z" },
    { url = "https://files.pythonhosted.org/packages/82/78/fedb03c7d5380df2427038ec8d973587e90561b2d90cd472ce9254cf348b/MarkupSafe-3.0.2-cp313-cp313t-win32.whl", hash = "sha256:ba8062ed2cf21c07a9e295d5b8a2a5ce678b913b45fdf68c32d95d6c1291e0b6", size = 15208, upload-time = "2024-10-18T15:21:41.814Z" },
    { url = "https://files.pythonhosted.org/packages/4f/65/6079a46068dfceaeabb5dcad6d674f5f5c61a6fa5673746f42a9f4c233b3/MarkupSafe-3.0.2-cp313-cp313t-win_amd64.whl", hash = "sha256:e444a31f8db13eb18ada366ab3cf45fd4b31e4db1236a4448f68778c1d1a5a2f", size = 15739, upload-time = "2024-10-18T15:21:42.784Z" },
]

[[package]]
name = "mccabe"
version = "0.7.0"
source = { registry = "https://pypi.org/simple" }
sdist = { url = "https://files.pythonhosted.org/packages/e7/ff/0ffefdcac38932a54d2b5eed4e0ba8a408f215002cd178ad1df0f2806ff8/mccabe-0.7.0.tar.gz", hash = "sha256:348e0240c33b60bbdf4e523192ef919f28cb2c3d7d5c7794f74009290f236325", size = 9658, upload-time = "2022-01-24T01:14:51.113Z" }
wheels = [
    { url = "https://files.pythonhosted.org/packages/27/1a/1f68f9ba0c207934b35b86a8ca3aad8395a3d6dd7921c0686e23853ff5a9/mccabe-0.7.0-py2.py3-none-any.whl", hash = "sha256:6c2d30ab6be0e4a46919781807b4f0d834ebdd6c6e3dca0bda5a15f863427b6e", size = 7350, upload-time = "2022-01-24T01:14:49.62Z" },
]

[[package]]
name = "mdformat"
version = "0.7.22"
source = { registry = "https://pypi.org/simple" }
dependencies = [
    { name = "markdown-it-py" },
    { name = "tomli", marker = "python_full_version < '3.11'" },
]
sdist = { url = "https://files.pythonhosted.org/packages/fc/eb/b5cbf2484411af039a3d4aeb53a5160fae25dd8c84af6a4243bc2f3fedb3/mdformat-0.7.22.tar.gz", hash = "sha256:eef84fa8f233d3162734683c2a8a6222227a229b9206872e6139658d99acb1ea", size = 34610, upload-time = "2025-01-30T18:00:51.418Z" }
wheels = [
    { url = "https://files.pythonhosted.org/packages/f2/6f/94a7344f6d634fe3563bea8b33bccedee37f2726f7807e9a58440dc91627/mdformat-0.7.22-py3-none-any.whl", hash = "sha256:61122637c9e1d9be1329054f3fa216559f0d1f722b7919b060a8c2a4ae1850e5", size = 34447, upload-time = "2025-01-30T18:00:48.708Z" },
]

[[package]]
name = "mdurl"
version = "0.1.2"
source = { registry = "https://pypi.org/simple" }
sdist = { url = "https://files.pythonhosted.org/packages/d6/54/cfe61301667036ec958cb99bd3efefba235e65cdeb9c84d24a8293ba1d90/mdurl-0.1.2.tar.gz", hash = "sha256:bb413d29f5eea38f31dd4754dd7377d4465116fb207585f97bf925588687c1ba", size = 8729, upload-time = "2022-08-14T12:40:10.846Z" }
wheels = [
    { url = "https://files.pythonhosted.org/packages/b3/38/89ba8ad64ae25be8de66a6d463314cf1eb366222074cfda9ee839c56a4b4/mdurl-0.1.2-py3-none-any.whl", hash = "sha256:84008a41e51615a49fc9966191ff91509e3c40b939176e643fd50a5c2196b8f8", size = 9979, upload-time = "2022-08-14T12:40:09.779Z" },
]

[[package]]
name = "mergedeep"
version = "1.3.4"
source = { registry = "https://pypi.org/simple" }
sdist = { url = "https://files.pythonhosted.org/packages/3a/41/580bb4006e3ed0361b8151a01d324fb03f420815446c7def45d02f74c270/mergedeep-1.3.4.tar.gz", hash = "sha256:0096d52e9dad9939c3d975a774666af186eda617e6ca84df4c94dec30004f2a8", size = 4661, upload-time = "2021-02-05T18:55:30.623Z" }
wheels = [
    { url = "https://files.pythonhosted.org/packages/2c/19/04f9b178c2d8a15b076c8b5140708fa6ffc5601fb6f1e975537072df5b2a/mergedeep-1.3.4-py3-none-any.whl", hash = "sha256:70775750742b25c0d8f36c55aed03d24c3384d17c951b3175d898bd778ef0307", size = 6354, upload-time = "2021-02-05T18:55:29.583Z" },
]

[[package]]
name = "mkdocs"
version = "1.6.1"
source = { registry = "https://pypi.org/simple" }
dependencies = [
    { name = "click" },
    { name = "colorama", marker = "sys_platform == 'win32'" },
    { name = "ghp-import" },
    { name = "jinja2" },
    { name = "markdown" },
    { name = "markupsafe" },
    { name = "mergedeep" },
    { name = "mkdocs-get-deps" },
    { name = "packaging" },
    { name = "pathspec" },
    { name = "pyyaml" },
    { name = "pyyaml-env-tag" },
    { name = "watchdog" },
]
sdist = { url = "https://files.pythonhosted.org/packages/bc/c6/bbd4f061bd16b378247f12953ffcb04786a618ce5e904b8c5a01a0309061/mkdocs-1.6.1.tar.gz", hash = "sha256:7b432f01d928c084353ab39c57282f29f92136665bdd6abf7c1ec8d822ef86f2", size = 3889159, upload-time = "2024-08-30T12:24:06.899Z" }
wheels = [
    { url = "https://files.pythonhosted.org/packages/22/5b/dbc6a8cddc9cfa9c4971d59fb12bb8d42e161b7e7f8cc89e49137c5b279c/mkdocs-1.6.1-py3-none-any.whl", hash = "sha256:db91759624d1647f3f34aa0c3f327dd2601beae39a366d6e064c03468d35c20e", size = 3864451, upload-time = "2024-08-30T12:24:05.054Z" },
]

[[package]]
name = "mkdocs-autorefs"
version = "1.4.2"
source = { registry = "https://pypi.org/simple" }
dependencies = [
    { name = "markdown" },
    { name = "markupsafe" },
    { name = "mkdocs" },
]
sdist = { url = "https://files.pythonhosted.org/packages/47/0c/c9826f35b99c67fa3a7cddfa094c1a6c43fafde558c309c6e4403e5b37dc/mkdocs_autorefs-1.4.2.tar.gz", hash = "sha256:e2ebe1abd2b67d597ed19378c0fff84d73d1dbce411fce7a7cc6f161888b6749", size = 54961, upload-time = "2025-05-20T13:09:09.886Z" }
wheels = [
    { url = "https://files.pythonhosted.org/packages/87/dc/fc063b78f4b769d1956319351704e23ebeba1e9e1d6a41b4b602325fd7e4/mkdocs_autorefs-1.4.2-py3-none-any.whl", hash = "sha256:83d6d777b66ec3c372a1aad4ae0cf77c243ba5bcda5bf0c6b8a2c5e7a3d89f13", size = 24969, upload-time = "2025-05-20T13:09:08.237Z" },
]

[[package]]
name = "mkdocs-coverage"
version = "1.1.0"
source = { registry = "https://pypi.org/simple" }
dependencies = [
    { name = "mkdocs" },
]
sdist = { url = "https://files.pythonhosted.org/packages/93/64/a9fe7d953d6b02944610a5f7361cdab7532a9f5518ffe890287a9f187f08/mkdocs_coverage-1.1.0.tar.gz", hash = "sha256:a67cc6f6d548b8d6b4b21ecd777f2e3768b49e7a95e54c6df158e7c0f179134c", size = 5514, upload-time = "2024-06-11T18:47:23.773Z" }
wheels = [
    { url = "https://files.pythonhosted.org/packages/eb/f0/96851f1d9809e1cbd1f1545948d3c4bde7abfa3af5965b7ba8d88ec37c11/mkdocs_coverage-1.1.0-py3-none-any.whl", hash = "sha256:168ca4ebc35ba48309c1f734d0cab0359cd95b205d0d18030d27e73b6a4590d9", size = 6853, upload-time = "2024-06-11T18:47:20.649Z" },
]

[[package]]
name = "mkdocs-get-deps"
version = "0.2.0"
source = { registry = "https://pypi.org/simple" }
dependencies = [
    { name = "mergedeep" },
    { name = "platformdirs" },
    { name = "pyyaml" },
]
sdist = { url = "https://files.pythonhosted.org/packages/98/f5/ed29cd50067784976f25ed0ed6fcd3c2ce9eb90650aa3b2796ddf7b6870b/mkdocs_get_deps-0.2.0.tar.gz", hash = "sha256:162b3d129c7fad9b19abfdcb9c1458a651628e4b1dea628ac68790fb3061c60c", size = 10239, upload-time = "2023-11-20T17:51:09.981Z" }
wheels = [
    { url = "https://files.pythonhosted.org/packages/9f/d4/029f984e8d3f3b6b726bd33cafc473b75e9e44c0f7e80a5b29abc466bdea/mkdocs_get_deps-0.2.0-py3-none-any.whl", hash = "sha256:2bf11d0b133e77a0dd036abeeb06dec8775e46efa526dc70667d8863eefc6134", size = 9521, upload-time = "2023-11-20T17:51:08.587Z" },
]

[[package]]
name = "mkdocs-git-revision-date-localized-plugin"
version = "1.4.7"
source = { registry = "https://pypi.org/simple" }
dependencies = [
    { name = "babel" },
    { name = "gitpython" },
    { name = "mkdocs" },
    { name = "pytz" },
]
sdist = { url = "https://files.pythonhosted.org/packages/5e/f8/a17ec39a4fc314d40cc96afdc1d401e393ebd4f42309d454cc940a2cf38a/mkdocs_git_revision_date_localized_plugin-1.4.7.tar.gz", hash = "sha256:10a49eff1e1c3cb766e054b9d8360c904ce4fe8c33ac3f6cc083ac6459c91953", size = 450473, upload-time = "2025-05-28T18:26:20.697Z" }
wheels = [
    { url = "https://files.pythonhosted.org/packages/53/b6/106fcc15287e7228658fbd0ad9e8b0d775becced0a089cc39984641f4a0f/mkdocs_git_revision_date_localized_plugin-1.4.7-py3-none-any.whl", hash = "sha256:056c0a90242409148f1dc94d5c9d2c25b5b8ddd8de45489fa38f7fa7ccad2bc4", size = 25382, upload-time = "2025-05-28T18:26:18.907Z" },
]

[[package]]
name = "mkdocs-llmstxt"
version = "0.2.0"
source = { registry = "https://pypi.org/simple" }
dependencies = [
    { name = "beautifulsoup4" },
    { name = "markdownify" },
    { name = "mdformat" },
]
sdist = { url = "https://files.pythonhosted.org/packages/ee/25/263ea9c16d1f95f30d9eb1b76e63eb50a88a1ec9fad1829281bab7a371eb/mkdocs_llmstxt-0.2.0.tar.gz", hash = "sha256:104f10b8101167d6baf7761942b4743869be3d8f8a8d909f4e9e0b63307f709e", size = 41376, upload-time = "2025-04-08T13:18:48.664Z" }
wheels = [
    { url = "https://files.pythonhosted.org/packages/24/29/0a33f7d8499a01dd7fd0d90fb163b2d8eefa9c90ac0ecbc1a7770e50614e/mkdocs_llmstxt-0.2.0-py3-none-any.whl", hash = "sha256:907de892e0c8be74002e8b4d553820c2b5bbcf03cc303b95c8bca48fb49c1a29", size = 23244, upload-time = "2025-04-08T13:18:47.516Z" },
]

[[package]]
name = "mkdocs-material"
version = "9.6.14"
source = { registry = "https://pypi.org/simple" }
dependencies = [
    { name = "babel" },
    { name = "backrefs" },
    { name = "colorama" },
    { name = "jinja2" },
    { name = "markdown" },
    { name = "mkdocs" },
    { name = "mkdocs-material-extensions" },
    { name = "paginate" },
    { name = "pygments" },
    { name = "pymdown-extensions" },
    { name = "requests" },
]
sdist = { url = "https://files.pythonhosted.org/packages/b3/fa/0101de32af88f87cf5cc23ad5f2e2030d00995f74e616306513431b8ab4b/mkdocs_material-9.6.14.tar.gz", hash = "sha256:39d795e90dce6b531387c255bd07e866e027828b7346d3eba5ac3de265053754", size = 3951707, upload-time = "2025-05-13T13:27:57.173Z" }
wheels = [
    { url = "https://files.pythonhosted.org/packages/3a/a1/7fdb959ad592e013c01558822fd3c22931a95a0f08cf0a7c36da13a5b2b5/mkdocs_material-9.6.14-py3-none-any.whl", hash = "sha256:3b9cee6d3688551bf7a8e8f41afda97a3c39a12f0325436d76c86706114b721b", size = 8703767, upload-time = "2025-05-13T13:27:54.089Z" },
]

[[package]]
name = "mkdocs-material-extensions"
version = "1.3.1"
source = { registry = "https://pypi.org/simple" }
sdist = { url = "https://files.pythonhosted.org/packages/79/9b/9b4c96d6593b2a541e1cb8b34899a6d021d208bb357042823d4d2cabdbe7/mkdocs_material_extensions-1.3.1.tar.gz", hash = "sha256:10c9511cea88f568257f960358a467d12b970e1f7b2c0e5fb2bb48cab1928443", size = 11847, upload-time = "2023-11-22T19:09:45.208Z" }
wheels = [
    { url = "https://files.pythonhosted.org/packages/5b/54/662a4743aa81d9582ee9339d4ffa3c8fd40a4965e033d77b9da9774d3960/mkdocs_material_extensions-1.3.1-py3-none-any.whl", hash = "sha256:adff8b62700b25cb77b53358dad940f3ef973dd6db797907c49e3c2ef3ab4e31", size = 8728, upload-time = "2023-11-22T19:09:43.465Z" },
]

[[package]]
name = "mkdocs-minify-plugin"
version = "0.8.0"
source = { registry = "https://pypi.org/simple" }
dependencies = [
    { name = "csscompressor" },
    { name = "htmlmin2" },
    { name = "jsmin" },
    { name = "mkdocs" },
]
sdist = { url = "https://files.pythonhosted.org/packages/52/67/fe4b77e7a8ae7628392e28b14122588beaf6078b53eb91c7ed000fd158ac/mkdocs-minify-plugin-0.8.0.tar.gz", hash = "sha256:bc11b78b8120d79e817308e2b11539d790d21445eb63df831e393f76e52e753d", size = 8366, upload-time = "2024-01-29T16:11:32.982Z" }
wheels = [
    { url = "https://files.pythonhosted.org/packages/1b/cd/2e8d0d92421916e2ea4ff97f10a544a9bd5588eb747556701c983581df13/mkdocs_minify_plugin-0.8.0-py3-none-any.whl", hash = "sha256:5fba1a3f7bd9a2142c9954a6559a57e946587b21f133165ece30ea145c66aee6", size = 6723, upload-time = "2024-01-29T16:11:31.851Z" },
]

[[package]]
name = "mkdocs-redirects"
version = "1.2.2"
source = { registry = "https://pypi.org/simple" }
dependencies = [
    { name = "mkdocs" },
]
sdist = { url = "https://files.pythonhosted.org/packages/f1/a8/6d44a6cf07e969c7420cb36ab287b0669da636a2044de38a7d2208d5a758/mkdocs_redirects-1.2.2.tar.gz", hash = "sha256:3094981b42ffab29313c2c1b8ac3969861109f58b2dd58c45fc81cd44bfa0095", size = 7162, upload-time = "2024-11-07T14:57:21.109Z" }
wheels = [
    { url = "https://files.pythonhosted.org/packages/c4/ec/38443b1f2a3821bbcb24e46cd8ba979154417794d54baf949fefde1c2146/mkdocs_redirects-1.2.2-py3-none-any.whl", hash = "sha256:7dbfa5647b79a3589da4401403d69494bd1f4ad03b9c15136720367e1f340ed5", size = 6142, upload-time = "2024-11-07T14:57:19.143Z" },
]

[[package]]
name = "mkdocs-section-index"
version = "0.3.10"
source = { registry = "https://pypi.org/simple" }
dependencies = [
    { name = "mkdocs" },
]
sdist = { url = "https://files.pythonhosted.org/packages/93/40/4aa9d3cfa2ac6528b91048847a35f005b97ec293204c02b179762a85b7f2/mkdocs_section_index-0.3.10.tar.gz", hash = "sha256:a82afbda633c82c5568f0e3b008176b9b365bf4bd8b6f919d6eff09ee146b9f8", size = 14446, upload-time = "2025-04-05T20:56:45.387Z" }
wheels = [
    { url = "https://files.pythonhosted.org/packages/01/53/76c109e6f822a6d19befb0450c87330b9a6ce52353de6a9dda7892060a1f/mkdocs_section_index-0.3.10-py3-none-any.whl", hash = "sha256:bc27c0d0dc497c0ebaee1fc72839362aed77be7318b5ec0c30628f65918e4776", size = 8796, upload-time = "2025-04-05T20:56:43.975Z" },
]

[[package]]
name = "mkdocs-typer2"
version = "0.1.4"
source = { registry = "https://pypi.org/simple" }
dependencies = [
    { name = "mkdocs" },
    { name = "pydantic" },
    { name = "typer" },
]
sdist = { url = "https://files.pythonhosted.org/packages/4a/ac/0ada9ee8273f9cd379b3f60512059bc7ce2de245a5caa89bb3177d16aa0e/mkdocs_typer2-0.1.4.tar.gz", hash = "sha256:1e974bbe7717c42f747215270323196d6acd214aa383634cf237f746293c3b90", size = 22211, upload-time = "2025-03-09T17:14:41.95Z" }
wheels = [
    { url = "https://files.pythonhosted.org/packages/4b/c8/076e1fe8dd813434da661bd0782f79f0af8cc06e129b0293c9ae3cb0c1c8/mkdocs_typer2-0.1.4-py3-none-any.whl", hash = "sha256:8d269313647fa5a798a043e12ba5806c4c9253d348f753f5d18a6010d9699346", size = 11582, upload-time = "2025-03-09T17:14:40.856Z" },
]

[[package]]
name = "mkdocstrings"
version = "0.29.1"
source = { registry = "https://pypi.org/simple" }
dependencies = [
    { name = "jinja2" },
    { name = "markdown" },
    { name = "markupsafe" },
    { name = "mkdocs" },
    { name = "mkdocs-autorefs" },
    { name = "pymdown-extensions" },
]
sdist = { url = "https://files.pythonhosted.org/packages/41/e8/d22922664a627a0d3d7ff4a6ca95800f5dde54f411982591b4621a76225d/mkdocstrings-0.29.1.tar.gz", hash = "sha256:8722f8f8c5cd75da56671e0a0c1bbed1df9946c0cef74794d6141b34011abd42", size = 1212686, upload-time = "2025-03-31T08:33:11.997Z" }
wheels = [
    { url = "https://files.pythonhosted.org/packages/98/14/22533a578bf8b187e05d67e2c1721ce10e3f526610eebaf7a149d557ea7a/mkdocstrings-0.29.1-py3-none-any.whl", hash = "sha256:37a9736134934eea89cbd055a513d40a020d87dfcae9e3052c2a6b8cd4af09b6", size = 1631075, upload-time = "2025-03-31T08:33:09.661Z" },
]

[[package]]
name = "mkdocstrings-python"
version = "1.16.11"
source = { registry = "https://pypi.org/simple" }
dependencies = [
    { name = "griffe" },
    { name = "mkdocs-autorefs" },
    { name = "mkdocstrings" },
    { name = "typing-extensions", marker = "python_full_version < '3.11'" },
]
sdist = { url = "https://files.pythonhosted.org/packages/90/a3/0c7559a355fa21127a174a5aa2d3dca2de6e479ddd9c63ca4082d5f9980c/mkdocstrings_python-1.16.11.tar.gz", hash = "sha256:935f95efa887f99178e4a7becaaa1286fb35adafffd669b04fd611d97c00e5ce", size = 205392, upload-time = "2025-05-24T10:41:32.078Z" }
wheels = [
    { url = "https://files.pythonhosted.org/packages/cb/c4/ffa32f2c7cdb1728026c7a34aab87796b895767893aaa54611a79b4eef45/mkdocstrings_python-1.16.11-py3-none-any.whl", hash = "sha256:25d96cc9c1f9c272ea1bd8222c900b5f852bf46c984003e9c7c56eaa4696190f", size = 124282, upload-time = "2025-05-24T10:41:30.008Z" },
]

[[package]]
name = "more-itertools"
version = "10.7.0"
source = { registry = "https://pypi.org/simple" }
sdist = { url = "https://files.pythonhosted.org/packages/ce/a0/834b0cebabbfc7e311f30b46c8188790a37f89fc8d756660346fe5abfd09/more_itertools-10.7.0.tar.gz", hash = "sha256:9fddd5403be01a94b204faadcff459ec3568cf110265d3c54323e1e866ad29d3", size = 127671, upload-time = "2025-04-22T14:17:41.838Z" }
wheels = [
    { url = "https://files.pythonhosted.org/packages/2b/9f/7ba6f94fc1e9ac3d2b853fdff3035fb2fa5afbed898c4a72b8a020610594/more_itertools-10.7.0-py3-none-any.whl", hash = "sha256:d43980384673cb07d2f7d2d918c616b30c659c089ee23953f601d6609c67510e", size = 65278, upload-time = "2025-04-22T14:17:40.49Z" },
]

[[package]]
name = "mypy"
version = "1.16.0"
source = { registry = "https://pypi.org/simple" }
dependencies = [
    { name = "mypy-extensions" },
    { name = "pathspec" },
    { name = "tomli", marker = "python_full_version < '3.11'" },
    { name = "typing-extensions" },
]
sdist = { url = "https://files.pythonhosted.org/packages/d4/38/13c2f1abae94d5ea0354e146b95a1be9b2137a0d506728e0da037c4276f6/mypy-1.16.0.tar.gz", hash = "sha256:84b94283f817e2aa6350a14b4a8fb2a35a53c286f97c9d30f53b63620e7af8ab", size = 3323139, upload-time = "2025-05-29T13:46:12.532Z" }
wheels = [
    { url = "https://files.pythonhosted.org/packages/64/5e/a0485f0608a3d67029d3d73cec209278b025e3493a3acfda3ef3a88540fd/mypy-1.16.0-cp310-cp310-macosx_10_9_x86_64.whl", hash = "sha256:7909541fef256527e5ee9c0a7e2aeed78b6cda72ba44298d1334fe7881b05c5c", size = 10967416, upload-time = "2025-05-29T13:34:17.783Z" },
    { url = "https://files.pythonhosted.org/packages/4b/53/5837c221f74c0d53a4bfc3003296f8179c3a2a7f336d7de7bbafbe96b688/mypy-1.16.0-cp310-cp310-macosx_11_0_arm64.whl", hash = "sha256:e71d6f0090c2256c713ed3d52711d01859c82608b5d68d4fa01a3fe30df95571", size = 10087654, upload-time = "2025-05-29T13:32:37.878Z" },
    { url = "https://files.pythonhosted.org/packages/29/59/5fd2400352c3093bed4c09017fe671d26bc5bb7e6ef2d4bf85f2a2488104/mypy-1.16.0-cp310-cp310-manylinux_2_17_aarch64.manylinux2014_aarch64.manylinux_2_28_aarch64.whl", hash = "sha256:936ccfdd749af4766be824268bfe22d1db9eb2f34a3ea1d00ffbe5b5265f5491", size = 11875192, upload-time = "2025-05-29T13:34:54.281Z" },
    { url = "https://files.pythonhosted.org/packages/ad/3e/4bfec74663a64c2012f3e278dbc29ffe82b121bc551758590d1b6449ec0c/mypy-1.16.0-cp310-cp310-manylinux_2_17_x86_64.manylinux2014_x86_64.manylinux_2_28_x86_64.whl", hash = "sha256:4086883a73166631307fdd330c4a9080ce24913d4f4c5ec596c601b3a4bdd777", size = 12612939, upload-time = "2025-05-29T13:33:14.766Z" },
    { url = "https://files.pythonhosted.org/packages/88/1f/fecbe3dcba4bf2ca34c26ca016383a9676711907f8db4da8354925cbb08f/mypy-1.16.0-cp310-cp310-musllinux_1_2_x86_64.whl", hash = "sha256:feec38097f71797da0231997e0de3a58108c51845399669ebc532c815f93866b", size = 12874719, upload-time = "2025-05-29T13:21:52.09Z" },
    { url = "https://files.pythonhosted.org/packages/f3/51/c2d280601cd816c43dfa512a759270d5a5ef638d7ac9bea9134c8305a12f/mypy-1.16.0-cp310-cp310-win_amd64.whl", hash = "sha256:09a8da6a0ee9a9770b8ff61b39c0bb07971cda90e7297f4213741b48a0cc8d93", size = 9487053, upload-time = "2025-05-29T13:33:29.797Z" },
    { url = "https://files.pythonhosted.org/packages/24/c4/ff2f79db7075c274fe85b5fff8797d29c6b61b8854c39e3b7feb556aa377/mypy-1.16.0-cp311-cp311-macosx_10_9_x86_64.whl", hash = "sha256:9f826aaa7ff8443bac6a494cf743f591488ea940dd360e7dd330e30dd772a5ab", size = 10884498, upload-time = "2025-05-29T13:18:54.066Z" },
    { url = "https://files.pythonhosted.org/packages/02/07/12198e83006235f10f6a7808917376b5d6240a2fd5dce740fe5d2ebf3247/mypy-1.16.0-cp311-cp311-macosx_11_0_arm64.whl", hash = "sha256:82d056e6faa508501af333a6af192c700b33e15865bda49611e3d7d8358ebea2", size = 10011755, upload-time = "2025-05-29T13:34:00.851Z" },
    { url = "https://files.pythonhosted.org/packages/f1/9b/5fd5801a72b5d6fb6ec0105ea1d0e01ab2d4971893076e558d4b6d6b5f80/mypy-1.16.0-cp311-cp311-manylinux_2_17_aarch64.manylinux2014_aarch64.manylinux_2_28_aarch64.whl", hash = "sha256:089bedc02307c2548eb51f426e085546db1fa7dd87fbb7c9fa561575cf6eb1ff", size = 11800138, upload-time = "2025-05-29T13:32:55.082Z" },
    { url = "https://files.pythonhosted.org/packages/2e/81/a117441ea5dfc3746431e51d78a4aca569c677aa225bca2cc05a7c239b61/mypy-1.16.0-cp311-cp311-manylinux_2_17_x86_64.manylinux2014_x86_64.manylinux_2_28_x86_64.whl", hash = "sha256:6a2322896003ba66bbd1318c10d3afdfe24e78ef12ea10e2acd985e9d684a666", size = 12533156, upload-time = "2025-05-29T13:19:12.963Z" },
    { url = "https://files.pythonhosted.org/packages/3f/38/88ec57c6c86014d3f06251e00f397b5a7daa6888884d0abf187e4f5f587f/mypy-1.16.0-cp311-cp311-musllinux_1_2_x86_64.whl", hash = "sha256:021a68568082c5b36e977d54e8f1de978baf401a33884ffcea09bd8e88a98f4c", size = 12742426, upload-time = "2025-05-29T13:20:22.72Z" },
    { url = "https://files.pythonhosted.org/packages/bd/53/7e9d528433d56e6f6f77ccf24af6ce570986c2d98a5839e4c2009ef47283/mypy-1.16.0-cp311-cp311-win_amd64.whl", hash = "sha256:54066fed302d83bf5128632d05b4ec68412e1f03ef2c300434057d66866cea4b", size = 9478319, upload-time = "2025-05-29T13:21:17.582Z" },
    { url = "https://files.pythonhosted.org/packages/70/cf/158e5055e60ca2be23aec54a3010f89dcffd788732634b344fc9cb1e85a0/mypy-1.16.0-cp312-cp312-macosx_10_13_x86_64.whl", hash = "sha256:c5436d11e89a3ad16ce8afe752f0f373ae9620841c50883dc96f8b8805620b13", size = 11062927, upload-time = "2025-05-29T13:35:52.328Z" },
    { url = "https://files.pythonhosted.org/packages/94/34/cfff7a56be1609f5d10ef386342ce3494158e4d506516890142007e6472c/mypy-1.16.0-cp312-cp312-macosx_11_0_arm64.whl", hash = "sha256:f2622af30bf01d8fc36466231bdd203d120d7a599a6d88fb22bdcb9dbff84090", size = 10083082, upload-time = "2025-05-29T13:35:33.378Z" },
    { url = "https://files.pythonhosted.org/packages/b3/7f/7242062ec6288c33d8ad89574df87c3903d394870e5e6ba1699317a65075/mypy-1.16.0-cp312-cp312-manylinux_2_17_aarch64.manylinux2014_aarch64.manylinux_2_28_aarch64.whl", hash = "sha256:d045d33c284e10a038f5e29faca055b90eee87da3fc63b8889085744ebabb5a1", size = 11828306, upload-time = "2025-05-29T13:21:02.164Z" },
    { url = "https://files.pythonhosted.org/packages/6f/5f/b392f7b4f659f5b619ce5994c5c43caab3d80df2296ae54fa888b3d17f5a/mypy-1.16.0-cp312-cp312-manylinux_2_17_x86_64.manylinux2014_x86_64.manylinux_2_28_x86_64.whl", hash = "sha256:b4968f14f44c62e2ec4a038c8797a87315be8df7740dc3ee8d3bfe1c6bf5dba8", size = 12702764, upload-time = "2025-05-29T13:20:42.826Z" },
    { url = "https://files.pythonhosted.org/packages/9b/c0/7646ef3a00fa39ac9bc0938626d9ff29d19d733011be929cfea59d82d136/mypy-1.16.0-cp312-cp312-musllinux_1_2_x86_64.whl", hash = "sha256:eb14a4a871bb8efb1e4a50360d4e3c8d6c601e7a31028a2c79f9bb659b63d730", size = 12896233, upload-time = "2025-05-29T13:18:37.446Z" },
    { url = "https://files.pythonhosted.org/packages/6d/38/52f4b808b3fef7f0ef840ee8ff6ce5b5d77381e65425758d515cdd4f5bb5/mypy-1.16.0-cp312-cp312-win_amd64.whl", hash = "sha256:bd4e1ebe126152a7bbaa4daedd781c90c8f9643c79b9748caa270ad542f12bec", size = 9565547, upload-time = "2025-05-29T13:20:02.836Z" },
    { url = "https://files.pythonhosted.org/packages/97/9c/ca03bdbefbaa03b264b9318a98950a9c683e06472226b55472f96ebbc53d/mypy-1.16.0-cp313-cp313-macosx_10_13_x86_64.whl", hash = "sha256:a9e056237c89f1587a3be1a3a70a06a698d25e2479b9a2f57325ddaaffc3567b", size = 11059753, upload-time = "2025-05-29T13:18:18.167Z" },
    { url = "https://files.pythonhosted.org/packages/36/92/79a969b8302cfe316027c88f7dc6fee70129490a370b3f6eb11d777749d0/mypy-1.16.0-cp313-cp313-macosx_11_0_arm64.whl", hash = "sha256:0b07e107affb9ee6ce1f342c07f51552d126c32cd62955f59a7db94a51ad12c0", size = 10073338, upload-time = "2025-05-29T13:19:48.079Z" },
    { url = "https://files.pythonhosted.org/packages/14/9b/a943f09319167da0552d5cd722104096a9c99270719b1afeea60d11610aa/mypy-1.16.0-cp313-cp313-manylinux_2_17_aarch64.manylinux2014_aarch64.manylinux_2_28_aarch64.whl", hash = "sha256:c6fb60cbd85dc65d4d63d37cb5c86f4e3a301ec605f606ae3a9173e5cf34997b", size = 11827764, upload-time = "2025-05-29T13:46:04.47Z" },
    { url = "https://files.pythonhosted.org/packages/ec/64/ff75e71c65a0cb6ee737287c7913ea155845a556c64144c65b811afdb9c7/mypy-1.16.0-cp313-cp313-manylinux_2_17_x86_64.manylinux2014_x86_64.manylinux_2_28_x86_64.whl", hash = "sha256:a7e32297a437cc915599e0578fa6bc68ae6a8dc059c9e009c628e1c47f91495d", size = 12701356, upload-time = "2025-05-29T13:35:13.553Z" },
    { url = "https://files.pythonhosted.org/packages/0a/ad/0e93c18987a1182c350f7a5fab70550852f9fabe30ecb63bfbe51b602074/mypy-1.16.0-cp313-cp313-musllinux_1_2_x86_64.whl", hash = "sha256:afe420c9380ccec31e744e8baff0d406c846683681025db3531b32db56962d52", size = 12900745, upload-time = "2025-05-29T13:17:24.409Z" },
    { url = "https://files.pythonhosted.org/packages/28/5d/036c278d7a013e97e33f08c047fe5583ab4f1fc47c9a49f985f1cdd2a2d7/mypy-1.16.0-cp313-cp313-win_amd64.whl", hash = "sha256:55f9076c6ce55dd3f8cd0c6fff26a008ca8e5131b89d5ba6d86bd3f47e736eeb", size = 9572200, upload-time = "2025-05-29T13:33:44.92Z" },
    { url = "https://files.pythonhosted.org/packages/99/a3/6ed10530dec8e0fdc890d81361260c9ef1f5e5c217ad8c9b21ecb2b8366b/mypy-1.16.0-py3-none-any.whl", hash = "sha256:29e1499864a3888bca5c1542f2d7232c6e586295183320caa95758fc84034031", size = 2265773, upload-time = "2025-05-29T13:35:18.762Z" },
]

[[package]]
name = "mypy-extensions"
version = "1.1.0"
source = { registry = "https://pypi.org/simple" }
sdist = { url = "https://files.pythonhosted.org/packages/a2/6e/371856a3fb9d31ca8dac321cda606860fa4548858c0cc45d9d1d4ca2628b/mypy_extensions-1.1.0.tar.gz", hash = "sha256:52e68efc3284861e772bbcd66823fde5ae21fd2fdb51c62a211403730b916558", size = 6343, upload-time = "2025-04-22T14:54:24.164Z" }
wheels = [
    { url = "https://files.pythonhosted.org/packages/79/7b/2c79738432f5c924bef5071f933bcc9efd0473bac3b4aa584a6f7c1c8df8/mypy_extensions-1.1.0-py3-none-any.whl", hash = "sha256:1be4cccdb0f2482337c4743e60421de3a356cd97508abadd57d47403e94f5505", size = 4963, upload-time = "2025-04-22T14:54:22.983Z" },
]

[[package]]
name = "nodeenv"
version = "1.9.1"
source = { registry = "https://pypi.org/simple" }
sdist = { url = "https://files.pythonhosted.org/packages/43/16/fc88b08840de0e0a72a2f9d8c6bae36be573e475a6326ae854bcc549fc45/nodeenv-1.9.1.tar.gz", hash = "sha256:6ec12890a2dab7946721edbfbcd91f3319c6ccc9aec47be7c7e6b7011ee6645f", size = 47437, upload-time = "2024-06-04T18:44:11.171Z" }
wheels = [
    { url = "https://files.pythonhosted.org/packages/d2/1d/1b658dbd2b9fa9c4c9f32accbfc0205d532c8c6194dc0f2a4c0428e7128a/nodeenv-1.9.1-py2.py3-none-any.whl", hash = "sha256:ba11c9782d29c27c70ffbdda2d7415098754709be8a7056d79a737cd901155c9", size = 22314, upload-time = "2024-06-04T18:44:08.352Z" },
]

[[package]]
name = "packaging"
version = "25.0"
source = { registry = "https://pypi.org/simple" }
sdist = { url = "https://files.pythonhosted.org/packages/a1/d4/1fc4078c65507b51b96ca8f8c3ba19e6a61c8253c72794544580a7b6c24d/packaging-25.0.tar.gz", hash = "sha256:d443872c98d677bf60f6a1f2f8c1cb748e8fe762d2bf9d3148b5599295b0fc4f", size = 165727, upload-time = "2025-04-19T11:48:59.673Z" }
wheels = [
    { url = "https://files.pythonhosted.org/packages/20/12/38679034af332785aac8774540895e234f4d07f7545804097de4b666afd8/packaging-25.0-py3-none-any.whl", hash = "sha256:29572ef2b1f17581046b3a2227d5c611fb25ec70ca1ba8554b24b0e69331a484", size = 66469, upload-time = "2025-04-19T11:48:57.875Z" },
]

[[package]]
name = "paginate"
version = "0.5.7"
source = { registry = "https://pypi.org/simple" }
sdist = { url = "https://files.pythonhosted.org/packages/ec/46/68dde5b6bc00c1296ec6466ab27dddede6aec9af1b99090e1107091b3b84/paginate-0.5.7.tar.gz", hash = "sha256:22bd083ab41e1a8b4f3690544afb2c60c25e5c9a63a30fa2f483f6c60c8e5945", size = 19252, upload-time = "2024-08-25T14:17:24.139Z" }
wheels = [
    { url = "https://files.pythonhosted.org/packages/90/96/04b8e52da071d28f5e21a805b19cb9390aa17a47462ac87f5e2696b9566d/paginate-0.5.7-py2.py3-none-any.whl", hash = "sha256:b885e2af73abcf01d9559fd5216b57ef722f8c42affbb63942377668e35c7591", size = 13746, upload-time = "2024-08-25T14:17:22.55Z" },
]

[[package]]
name = "paho-mqtt"
version = "2.1.0"
source = { registry = "https://pypi.org/simple" }
sdist = { url = "https://files.pythonhosted.org/packages/39/15/0a6214e76d4d32e7f663b109cf71fb22561c2be0f701d67f93950cd40542/paho_mqtt-2.1.0.tar.gz", hash = "sha256:12d6e7511d4137555a3f6ea167ae846af2c7357b10bc6fa4f7c3968fc1723834", size = 148848, upload-time = "2024-04-29T19:52:55.591Z" }
wheels = [
    { url = "https://files.pythonhosted.org/packages/c4/cb/00451c3cf31790287768bb12c6bec834f5d292eaf3022afc88e14b8afc94/paho_mqtt-2.1.0-py3-none-any.whl", hash = "sha256:6db9ba9b34ed5bc6b6e3812718c7e06e2fd7444540df2455d2c51bd58808feee", size = 67219, upload-time = "2024-04-29T19:52:48.345Z" },
]

[[package]]
name = "passlib"
version = "1.7.4"
source = { registry = "https://pypi.org/simple" }
sdist = { url = "https://files.pythonhosted.org/packages/b6/06/9da9ee59a67fae7761aab3ccc84fa4f3f33f125b370f1ccdb915bf967c11/passlib-1.7.4.tar.gz", hash = "sha256:defd50f72b65c5402ab2c573830a6978e5f202ad0d984793c8dde2c4152ebe04", size = 689844, upload-time = "2020-10-08T19:00:52.121Z" }
wheels = [
    { url = "https://files.pythonhosted.org/packages/3b/a4/ab6b7589382ca3df236e03faa71deac88cae040af60c071a78d254a62172/passlib-1.7.4-py2.py3-none-any.whl", hash = "sha256:aa6bca462b8d8bda89c70b382f0c298a20b5560af6cbfa2dce410c0a2fb669f1", size = 525554, upload-time = "2020-10-08T19:00:49.856Z" },
]

[[package]]
name = "pastel"
version = "0.2.1"
source = { registry = "https://pypi.org/simple" }
sdist = { url = "https://files.pythonhosted.org/packages/76/f1/4594f5e0fcddb6953e5b8fe00da8c317b8b41b547e2b3ae2da7512943c62/pastel-0.2.1.tar.gz", hash = "sha256:e6581ac04e973cac858828c6202c1e1e81fee1dc7de7683f3e1ffe0bfd8a573d", size = 7555, upload-time = "2020-09-16T19:21:12.43Z" }
wheels = [
    { url = "https://files.pythonhosted.org/packages/aa/18/a8444036c6dd65ba3624c63b734d3ba95ba63ace513078e1580590075d21/pastel-0.2.1-py2.py3-none-any.whl", hash = "sha256:4349225fcdf6c2bb34d483e523475de5bb04a5c10ef711263452cb37d7dd4364", size = 5955, upload-time = "2020-09-16T19:21:11.409Z" },
]

[[package]]
name = "pathspec"
version = "0.12.1"
source = { registry = "https://pypi.org/simple" }
sdist = { url = "https://files.pythonhosted.org/packages/ca/bc/f35b8446f4531a7cb215605d100cd88b7ac6f44ab3fc94870c120ab3adbf/pathspec-0.12.1.tar.gz", hash = "sha256:a482d51503a1ab33b1c67a6c3813a26953dbdc71c31dacaef9a838c4e29f5712", size = 51043, upload-time = "2023-12-10T22:30:45Z" }
wheels = [
    { url = "https://files.pythonhosted.org/packages/cc/20/ff623b09d963f88bfde16306a54e12ee5ea43e9b597108672ff3a408aad6/pathspec-0.12.1-py3-none-any.whl", hash = "sha256:a0d503e138a4c123b27490a4f7beda6a01c6f288df0e4a8b79c7eb0dc7b4cc08", size = 31191, upload-time = "2023-12-10T22:30:43.14Z" },
]

[[package]]
name = "pexpect"
version = "4.9.0"
source = { registry = "https://pypi.org/simple" }
dependencies = [
    { name = "ptyprocess" },
]
sdist = { url = "https://files.pythonhosted.org/packages/42/92/cc564bf6381ff43ce1f4d06852fc19a2f11d180f23dc32d9588bee2f149d/pexpect-4.9.0.tar.gz", hash = "sha256:ee7d41123f3c9911050ea2c2dac107568dc43b2d3b0c7557a33212c398ead30f", size = 166450, upload-time = "2023-11-25T09:07:26.339Z" }
wheels = [
    { url = "https://files.pythonhosted.org/packages/9e/c3/059298687310d527a58bb01f3b1965787ee3b40dce76752eda8b44e9a2c5/pexpect-4.9.0-py2.py3-none-any.whl", hash = "sha256:7236d1e080e4936be2dc3e326cec0af72acf9212a7e1d060210e70a47e253523", size = 63772, upload-time = "2023-11-25T06:56:14.81Z" },
]

[[package]]
name = "platformdirs"
version = "4.3.8"
source = { registry = "https://pypi.org/simple" }
sdist = { url = "https://files.pythonhosted.org/packages/fe/8b/3c73abc9c759ecd3f1f7ceff6685840859e8070c4d947c93fae71f6a0bf2/platformdirs-4.3.8.tar.gz", hash = "sha256:3d512d96e16bcb959a814c9f348431070822a6496326a4be0911c40b5a74c2bc", size = 21362, upload-time = "2025-05-07T22:47:42.121Z" }
wheels = [
    { url = "https://files.pythonhosted.org/packages/fe/39/979e8e21520d4e47a0bbe349e2713c0aac6f3d853d0e5b34d76206c439aa/platformdirs-4.3.8-py3-none-any.whl", hash = "sha256:ff7059bb7eb1179e2685604f4aaf157cfd9535242bd23742eadc3c13542139b4", size = 18567, upload-time = "2025-05-07T22:47:40.376Z" },
]

[[package]]
name = "pluggy"
version = "1.6.0"
source = { registry = "https://pypi.org/simple" }
sdist = { url = "https://files.pythonhosted.org/packages/f9/e2/3e91f31a7d2b083fe6ef3fa267035b518369d9511ffab804f839851d2779/pluggy-1.6.0.tar.gz", hash = "sha256:7dcc130b76258d33b90f61b658791dede3486c3e6bfb003ee5c9bfb396dd22f3", size = 69412, upload-time = "2025-05-15T12:30:07.975Z" }
wheels = [
    { url = "https://files.pythonhosted.org/packages/54/20/4d324d65cc6d9205fabedc306948156824eb9f0ee1633355a8f7ec5c66bf/pluggy-1.6.0-py3-none-any.whl", hash = "sha256:e920276dd6813095e9377c0bc5566d94c932c33b27a3e3945d8389c374dd4746", size = 20538, upload-time = "2025-05-15T12:30:06.134Z" },
]

[[package]]
name = "poethepoet"
version = "0.34.0"
source = { registry = "https://pypi.org/simple" }
dependencies = [
    { name = "pastel" },
    { name = "pyyaml" },
    { name = "tomli", marker = "python_full_version < '3.11'" },
]
sdist = { url = "https://files.pythonhosted.org/packages/b3/f2/3853d6a9a0dac08aa680895839eeab8ec0ed63db375e1f782e623c9309b6/poethepoet-0.34.0.tar.gz", hash = "sha256:86203acce555bbfe45cb6ccac61ba8b16a5784264484195874da457ddabf5850", size = 64474, upload-time = "2025-04-21T13:38:20.084Z" }
wheels = [
    { url = "https://files.pythonhosted.org/packages/da/d1/61431afe22577083fcb50614bc5e5aa73aa0ab35e3fc2ae49708a59ff70b/poethepoet-0.34.0-py3-none-any.whl", hash = "sha256:c472d6f0fdb341b48d346f4ccd49779840c15b30dfd6bc6347a80d6274b5e34e", size = 85851, upload-time = "2025-04-21T13:38:18.257Z" },
]

[[package]]
name = "pre-commit"
version = "4.2.0"
source = { registry = "https://pypi.org/simple" }
dependencies = [
    { name = "cfgv" },
    { name = "identify" },
    { name = "nodeenv" },
    { name = "pyyaml" },
    { name = "virtualenv" },
]
sdist = { url = "https://files.pythonhosted.org/packages/08/39/679ca9b26c7bb2999ff122d50faa301e49af82ca9c066ec061cfbc0c6784/pre_commit-4.2.0.tar.gz", hash = "sha256:601283b9757afd87d40c4c4a9b2b5de9637a8ea02eaff7adc2d0fb4e04841146", size = 193424, upload-time = "2025-03-18T21:35:20.987Z" }
wheels = [
    { url = "https://files.pythonhosted.org/packages/88/74/a88bf1b1efeae488a0c0b7bdf71429c313722d1fc0f377537fbe554e6180/pre_commit-4.2.0-py2.py3-none-any.whl", hash = "sha256:a009ca7205f1eb497d10b845e52c838a98b6cdd2102a6c8e4540e94ee75c58bd", size = 220707, upload-time = "2025-03-18T21:35:19.343Z" },
]

[[package]]
name = "psutil"
version = "7.0.0"
source = { registry = "https://pypi.org/simple" }
sdist = { url = "https://files.pythonhosted.org/packages/2a/80/336820c1ad9286a4ded7e845b2eccfcb27851ab8ac6abece774a6ff4d3de/psutil-7.0.0.tar.gz", hash = "sha256:7be9c3eba38beccb6495ea33afd982a44074b78f28c434a1f51cc07fd315c456", size = 497003, upload-time = "2025-02-13T21:54:07.946Z" }
wheels = [
    { url = "https://files.pythonhosted.org/packages/ed/e6/2d26234410f8b8abdbf891c9da62bee396583f713fb9f3325a4760875d22/psutil-7.0.0-cp36-abi3-macosx_10_9_x86_64.whl", hash = "sha256:101d71dc322e3cffd7cea0650b09b3d08b8e7c4109dd6809fe452dfd00e58b25", size = 238051, upload-time = "2025-02-13T21:54:12.36Z" },
    { url = "https://files.pythonhosted.org/packages/04/8b/30f930733afe425e3cbfc0e1468a30a18942350c1a8816acfade80c005c4/psutil-7.0.0-cp36-abi3-macosx_11_0_arm64.whl", hash = "sha256:39db632f6bb862eeccf56660871433e111b6ea58f2caea825571951d4b6aa3da", size = 239535, upload-time = "2025-02-13T21:54:16.07Z" },
    { url = "https://files.pythonhosted.org/packages/2a/ed/d362e84620dd22876b55389248e522338ed1bf134a5edd3b8231d7207f6d/psutil-7.0.0-cp36-abi3-manylinux_2_12_i686.manylinux2010_i686.manylinux_2_17_i686.manylinux2014_i686.whl", hash = "sha256:1fcee592b4c6f146991ca55919ea3d1f8926497a713ed7faaf8225e174581e91", size = 275004, upload-time = "2025-02-13T21:54:18.662Z" },
    { url = "https://files.pythonhosted.org/packages/bf/b9/b0eb3f3cbcb734d930fdf839431606844a825b23eaf9a6ab371edac8162c/psutil-7.0.0-cp36-abi3-manylinux_2_12_x86_64.manylinux2010_x86_64.manylinux_2_17_x86_64.manylinux2014_x86_64.whl", hash = "sha256:4b1388a4f6875d7e2aff5c4ca1cc16c545ed41dd8bb596cefea80111db353a34", size = 277986, upload-time = "2025-02-13T21:54:21.811Z" },
    { url = "https://files.pythonhosted.org/packages/eb/a2/709e0fe2f093556c17fbafda93ac032257242cabcc7ff3369e2cb76a97aa/psutil-7.0.0-cp36-abi3-manylinux_2_17_aarch64.manylinux2014_aarch64.whl", hash = "sha256:a5f098451abc2828f7dc6b58d44b532b22f2088f4999a937557b603ce72b1993", size = 279544, upload-time = "2025-02-13T21:54:24.68Z" },
    { url = "https://files.pythonhosted.org/packages/50/e6/eecf58810b9d12e6427369784efe814a1eec0f492084ce8eb8f4d89d6d61/psutil-7.0.0-cp37-abi3-win32.whl", hash = "sha256:ba3fcef7523064a6c9da440fc4d6bd07da93ac726b5733c29027d7dc95b39d99", size = 241053, upload-time = "2025-02-13T21:54:34.31Z" },
    { url = "https://files.pythonhosted.org/packages/50/1b/6921afe68c74868b4c9fa424dad3be35b095e16687989ebbb50ce4fceb7c/psutil-7.0.0-cp37-abi3-win_amd64.whl", hash = "sha256:4cf3d4eb1aa9b348dec30105c55cd9b7d4629285735a102beb4441e38db90553", size = 244885, upload-time = "2025-02-13T21:54:37.486Z" },
]

[[package]]
name = "ptyprocess"
version = "0.7.0"
source = { registry = "https://pypi.org/simple" }
sdist = { url = "https://files.pythonhosted.org/packages/20/e5/16ff212c1e452235a90aeb09066144d0c5a6a8c0834397e03f5224495c4e/ptyprocess-0.7.0.tar.gz", hash = "sha256:5c5d0a3b48ceee0b48485e0c26037c0acd7d29765ca3fbb5cb3831d347423220", size = 70762, upload-time = "2020-12-28T15:15:30.155Z" }
wheels = [
    { url = "https://files.pythonhosted.org/packages/22/a6/858897256d0deac81a172289110f31629fc4cee19b6f01283303e18c8db3/ptyprocess-0.7.0-py2.py3-none-any.whl", hash = "sha256:4b41f3967fce3af57cc7e94b888626c18bf37a083e3651ca8feeb66d492fef35", size = 13993, upload-time = "2020-12-28T15:15:28.35Z" },
]

[[package]]
name = "pycparser"
version = "2.22"
source = { registry = "https://pypi.org/simple" }
sdist = { url = "https://files.pythonhosted.org/packages/1d/b2/31537cf4b1ca988837256c910a668b553fceb8f069bedc4b1c826024b52c/pycparser-2.22.tar.gz", hash = "sha256:491c8be9c040f5390f5bf44a5b07752bd07f56edf992381b05c701439eec10f6", size = 172736, upload-time = "2024-03-30T13:22:22.564Z" }
wheels = [
    { url = "https://files.pythonhosted.org/packages/13/a3/a812df4e2dd5696d1f351d58b8fe16a405b234ad2886a0dab9183fb78109/pycparser-2.22-py3-none-any.whl", hash = "sha256:c3702b6d3dd8c7abc1afa565d7e63d53a1d0bd86cdc24edd75470f4de499cfcc", size = 117552, upload-time = "2024-03-30T13:22:20.476Z" },
]

[[package]]
name = "pydantic"
version = "2.11.5"
source = { registry = "https://pypi.org/simple" }
dependencies = [
    { name = "annotated-types" },
    { name = "pydantic-core" },
    { name = "typing-extensions" },
    { name = "typing-inspection" },
]
sdist = { url = "https://files.pythonhosted.org/packages/f0/86/8ce9040065e8f924d642c58e4a344e33163a07f6b57f836d0d734e0ad3fb/pydantic-2.11.5.tar.gz", hash = "sha256:7f853db3d0ce78ce8bbb148c401c2cdd6431b3473c0cdff2755c7690952a7b7a", size = 787102, upload-time = "2025-05-22T21:18:08.761Z" }
wheels = [
    { url = "https://files.pythonhosted.org/packages/b5/69/831ed22b38ff9b4b64b66569f0e5b7b97cf3638346eb95a2147fdb49ad5f/pydantic-2.11.5-py3-none-any.whl", hash = "sha256:f9c26ba06f9747749ca1e5c94d6a85cb84254577553c8785576fd38fa64dc0f7", size = 444229, upload-time = "2025-05-22T21:18:06.329Z" },
]

[[package]]
name = "pydantic-core"
version = "2.33.2"
source = { registry = "https://pypi.org/simple" }
dependencies = [
    { name = "typing-extensions" },
]
sdist = { url = "https://files.pythonhosted.org/packages/ad/88/5f2260bdfae97aabf98f1778d43f69574390ad787afb646292a638c923d4/pydantic_core-2.33.2.tar.gz", hash = "sha256:7cb8bc3605c29176e1b105350d2e6474142d7c1bd1d9327c4a9bdb46bf827acc", size = 435195, upload-time = "2025-04-23T18:33:52.104Z" }
wheels = [
    { url = "https://files.pythonhosted.org/packages/e5/92/b31726561b5dae176c2d2c2dc43a9c5bfba5d32f96f8b4c0a600dd492447/pydantic_core-2.33.2-cp310-cp310-macosx_10_12_x86_64.whl", hash = "sha256:2b3d326aaef0c0399d9afffeb6367d5e26ddc24d351dbc9c636840ac355dc5d8", size = 2028817, upload-time = "2025-04-23T18:30:43.919Z" },
    { url = "https://files.pythonhosted.org/packages/a3/44/3f0b95fafdaca04a483c4e685fe437c6891001bf3ce8b2fded82b9ea3aa1/pydantic_core-2.33.2-cp310-cp310-macosx_11_0_arm64.whl", hash = "sha256:0e5b2671f05ba48b94cb90ce55d8bdcaaedb8ba00cc5359f6810fc918713983d", size = 1861357, upload-time = "2025-04-23T18:30:46.372Z" },
    { url = "https://files.pythonhosted.org/packages/30/97/e8f13b55766234caae05372826e8e4b3b96e7b248be3157f53237682e43c/pydantic_core-2.33.2-cp310-cp310-manylinux_2_17_aarch64.manylinux2014_aarch64.whl", hash = "sha256:0069c9acc3f3981b9ff4cdfaf088e98d83440a4c7ea1bc07460af3d4dc22e72d", size = 1898011, upload-time = "2025-04-23T18:30:47.591Z" },
    { url = "https://files.pythonhosted.org/packages/9b/a3/99c48cf7bafc991cc3ee66fd544c0aae8dc907b752f1dad2d79b1b5a471f/pydantic_core-2.33.2-cp310-cp310-manylinux_2_17_armv7l.manylinux2014_armv7l.whl", hash = "sha256:d53b22f2032c42eaaf025f7c40c2e3b94568ae077a606f006d206a463bc69572", size = 1982730, upload-time = "2025-04-23T18:30:49.328Z" },
    { url = "https://files.pythonhosted.org/packages/de/8e/a5b882ec4307010a840fb8b58bd9bf65d1840c92eae7534c7441709bf54b/pydantic_core-2.33.2-cp310-cp310-manylinux_2_17_ppc64le.manylinux2014_ppc64le.whl", hash = "sha256:0405262705a123b7ce9f0b92f123334d67b70fd1f20a9372b907ce1080c7ba02", size = 2136178, upload-time = "2025-04-23T18:30:50.907Z" },
    { url = "https://files.pythonhosted.org/packages/e4/bb/71e35fc3ed05af6834e890edb75968e2802fe98778971ab5cba20a162315/pydantic_core-2.33.2-cp310-cp310-manylinux_2_17_s390x.manylinux2014_s390x.whl", hash = "sha256:4b25d91e288e2c4e0662b8038a28c6a07eaac3e196cfc4ff69de4ea3db992a1b", size = 2736462, upload-time = "2025-04-23T18:30:52.083Z" },
    { url = "https://files.pythonhosted.org/packages/31/0d/c8f7593e6bc7066289bbc366f2235701dcbebcd1ff0ef8e64f6f239fb47d/pydantic_core-2.33.2-cp310-cp310-manylinux_2_17_x86_64.manylinux2014_x86_64.whl", hash = "sha256:6bdfe4b3789761f3bcb4b1ddf33355a71079858958e3a552f16d5af19768fef2", size = 2005652, upload-time = "2025-04-23T18:30:53.389Z" },
    { url = "https://files.pythonhosted.org/packages/d2/7a/996d8bd75f3eda405e3dd219ff5ff0a283cd8e34add39d8ef9157e722867/pydantic_core-2.33.2-cp310-cp310-manylinux_2_5_i686.manylinux1_i686.whl", hash = "sha256:efec8db3266b76ef9607c2c4c419bdb06bf335ae433b80816089ea7585816f6a", size = 2113306, upload-time = "2025-04-23T18:30:54.661Z" },
    { url = "https://files.pythonhosted.org/packages/ff/84/daf2a6fb2db40ffda6578a7e8c5a6e9c8affb251a05c233ae37098118788/pydantic_core-2.33.2-cp310-cp310-musllinux_1_1_aarch64.whl", hash = "sha256:031c57d67ca86902726e0fae2214ce6770bbe2f710dc33063187a68744a5ecac", size = 2073720, upload-time = "2025-04-23T18:30:56.11Z" },
    { url = "https://files.pythonhosted.org/packages/77/fb/2258da019f4825128445ae79456a5499c032b55849dbd5bed78c95ccf163/pydantic_core-2.33.2-cp310-cp310-musllinux_1_1_armv7l.whl", hash = "sha256:f8de619080e944347f5f20de29a975c2d815d9ddd8be9b9b7268e2e3ef68605a", size = 2244915, upload-time = "2025-04-23T18:30:57.501Z" },
    { url = "https://files.pythonhosted.org/packages/d8/7a/925ff73756031289468326e355b6fa8316960d0d65f8b5d6b3a3e7866de7/pydantic_core-2.33.2-cp310-cp310-musllinux_1_1_x86_64.whl", hash = "sha256:73662edf539e72a9440129f231ed3757faab89630d291b784ca99237fb94db2b", size = 2241884, upload-time = "2025-04-23T18:30:58.867Z" },
    { url = "https://files.pythonhosted.org/packages/0b/b0/249ee6d2646f1cdadcb813805fe76265745c4010cf20a8eba7b0e639d9b2/pydantic_core-2.33.2-cp310-cp310-win32.whl", hash = "sha256:0a39979dcbb70998b0e505fb1556a1d550a0781463ce84ebf915ba293ccb7e22", size = 1910496, upload-time = "2025-04-23T18:31:00.078Z" },
    { url = "https://files.pythonhosted.org/packages/66/ff/172ba8f12a42d4b552917aa65d1f2328990d3ccfc01d5b7c943ec084299f/pydantic_core-2.33.2-cp310-cp310-win_amd64.whl", hash = "sha256:b0379a2b24882fef529ec3b4987cb5d003b9cda32256024e6fe1586ac45fc640", size = 1955019, upload-time = "2025-04-23T18:31:01.335Z" },
    { url = "https://files.pythonhosted.org/packages/3f/8d/71db63483d518cbbf290261a1fc2839d17ff89fce7089e08cad07ccfce67/pydantic_core-2.33.2-cp311-cp311-macosx_10_12_x86_64.whl", hash = "sha256:4c5b0a576fb381edd6d27f0a85915c6daf2f8138dc5c267a57c08a62900758c7", size = 2028584, upload-time = "2025-04-23T18:31:03.106Z" },
    { url = "https://files.pythonhosted.org/packages/24/2f/3cfa7244ae292dd850989f328722d2aef313f74ffc471184dc509e1e4e5a/pydantic_core-2.33.2-cp311-cp311-macosx_11_0_arm64.whl", hash = "sha256:e799c050df38a639db758c617ec771fd8fb7a5f8eaaa4b27b101f266b216a246", size = 1855071, upload-time = "2025-04-23T18:31:04.621Z" },
    { url = "https://files.pythonhosted.org/packages/b3/d3/4ae42d33f5e3f50dd467761304be2fa0a9417fbf09735bc2cce003480f2a/pydantic_core-2.33.2-cp311-cp311-manylinux_2_17_aarch64.manylinux2014_aarch64.whl", hash = "sha256:dc46a01bf8d62f227d5ecee74178ffc448ff4e5197c756331f71efcc66dc980f", size = 1897823, upload-time = "2025-04-23T18:31:06.377Z" },
    { url = "https://files.pythonhosted.org/packages/f4/f3/aa5976e8352b7695ff808599794b1fba2a9ae2ee954a3426855935799488/pydantic_core-2.33.2-cp311-cp311-manylinux_2_17_armv7l.manylinux2014_armv7l.whl", hash = "sha256:a144d4f717285c6d9234a66778059f33a89096dfb9b39117663fd8413d582dcc", size = 1983792, upload-time = "2025-04-23T18:31:07.93Z" },
    { url = "https://files.pythonhosted.org/packages/d5/7a/cda9b5a23c552037717f2b2a5257e9b2bfe45e687386df9591eff7b46d28/pydantic_core-2.33.2-cp311-cp311-manylinux_2_17_ppc64le.manylinux2014_ppc64le.whl", hash = "sha256:73cf6373c21bc80b2e0dc88444f41ae60b2f070ed02095754eb5a01df12256de", size = 2136338, upload-time = "2025-04-23T18:31:09.283Z" },
    { url = "https://files.pythonhosted.org/packages/2b/9f/b8f9ec8dd1417eb9da784e91e1667d58a2a4a7b7b34cf4af765ef663a7e5/pydantic_core-2.33.2-cp311-cp311-manylinux_2_17_s390x.manylinux2014_s390x.whl", hash = "sha256:3dc625f4aa79713512d1976fe9f0bc99f706a9dee21dfd1810b4bbbf228d0e8a", size = 2730998, upload-time = "2025-04-23T18:31:11.7Z" },
    { url = "https://files.pythonhosted.org/packages/47/bc/cd720e078576bdb8255d5032c5d63ee5c0bf4b7173dd955185a1d658c456/pydantic_core-2.33.2-cp311-cp311-manylinux_2_17_x86_64.manylinux2014_x86_64.whl", hash = "sha256:881b21b5549499972441da4758d662aeea93f1923f953e9cbaff14b8b9565aef", size = 2003200, upload-time = "2025-04-23T18:31:13.536Z" },
    { url = "https://files.pythonhosted.org/packages/ca/22/3602b895ee2cd29d11a2b349372446ae9727c32e78a94b3d588a40fdf187/pydantic_core-2.33.2-cp311-cp311-manylinux_2_5_i686.manylinux1_i686.whl", hash = "sha256:bdc25f3681f7b78572699569514036afe3c243bc3059d3942624e936ec93450e", size = 2113890, upload-time = "2025-04-23T18:31:15.011Z" },
    { url = "https://files.pythonhosted.org/packages/ff/e6/e3c5908c03cf00d629eb38393a98fccc38ee0ce8ecce32f69fc7d7b558a7/pydantic_core-2.33.2-cp311-cp311-musllinux_1_1_aarch64.whl", hash = "sha256:fe5b32187cbc0c862ee201ad66c30cf218e5ed468ec8dc1cf49dec66e160cc4d", size = 2073359, upload-time = "2025-04-23T18:31:16.393Z" },
    { url = "https://files.pythonhosted.org/packages/12/e7/6a36a07c59ebefc8777d1ffdaf5ae71b06b21952582e4b07eba88a421c79/pydantic_core-2.33.2-cp311-cp311-musllinux_1_1_armv7l.whl", hash = "sha256:bc7aee6f634a6f4a95676fcb5d6559a2c2a390330098dba5e5a5f28a2e4ada30", size = 2245883, upload-time = "2025-04-23T18:31:17.892Z" },
    { url = "https://files.pythonhosted.org/packages/16/3f/59b3187aaa6cc0c1e6616e8045b284de2b6a87b027cce2ffcea073adf1d2/pydantic_core-2.33.2-cp311-cp311-musllinux_1_1_x86_64.whl", hash = "sha256:235f45e5dbcccf6bd99f9f472858849f73d11120d76ea8707115415f8e5ebebf", size = 2241074, upload-time = "2025-04-23T18:31:19.205Z" },
    { url = "https://files.pythonhosted.org/packages/e0/ed/55532bb88f674d5d8f67ab121a2a13c385df382de2a1677f30ad385f7438/pydantic_core-2.33.2-cp311-cp311-win32.whl", hash = "sha256:6368900c2d3ef09b69cb0b913f9f8263b03786e5b2a387706c5afb66800efd51", size = 1910538, upload-time = "2025-04-23T18:31:20.541Z" },
    { url = "https://files.pythonhosted.org/packages/fe/1b/25b7cccd4519c0b23c2dd636ad39d381abf113085ce4f7bec2b0dc755eb1/pydantic_core-2.33.2-cp311-cp311-win_amd64.whl", hash = "sha256:1e063337ef9e9820c77acc768546325ebe04ee38b08703244c1309cccc4f1bab", size = 1952909, upload-time = "2025-04-23T18:31:22.371Z" },
    { url = "https://files.pythonhosted.org/packages/49/a9/d809358e49126438055884c4366a1f6227f0f84f635a9014e2deb9b9de54/pydantic_core-2.33.2-cp311-cp311-win_arm64.whl", hash = "sha256:6b99022f1d19bc32a4c2a0d544fc9a76e3be90f0b3f4af413f87d38749300e65", size = 1897786, upload-time = "2025-04-23T18:31:24.161Z" },
    { url = "https://files.pythonhosted.org/packages/18/8a/2b41c97f554ec8c71f2a8a5f85cb56a8b0956addfe8b0efb5b3d77e8bdc3/pydantic_core-2.33.2-cp312-cp312-macosx_10_12_x86_64.whl", hash = "sha256:a7ec89dc587667f22b6a0b6579c249fca9026ce7c333fc142ba42411fa243cdc", size = 2009000, upload-time = "2025-04-23T18:31:25.863Z" },
    { url = "https://files.pythonhosted.org/packages/a1/02/6224312aacb3c8ecbaa959897af57181fb6cf3a3d7917fd44d0f2917e6f2/pydantic_core-2.33.2-cp312-cp312-macosx_11_0_arm64.whl", hash = "sha256:3c6db6e52c6d70aa0d00d45cdb9b40f0433b96380071ea80b09277dba021ddf7", size = 1847996, upload-time = "2025-04-23T18:31:27.341Z" },
    { url = "https://files.pythonhosted.org/packages/d6/46/6dcdf084a523dbe0a0be59d054734b86a981726f221f4562aed313dbcb49/pydantic_core-2.33.2-cp312-cp312-manylinux_2_17_aarch64.manylinux2014_aarch64.whl", hash = "sha256:4e61206137cbc65e6d5256e1166f88331d3b6238e082d9f74613b9b765fb9025", size = 1880957, upload-time = "2025-04-23T18:31:28.956Z" },
    { url = "https://files.pythonhosted.org/packages/ec/6b/1ec2c03837ac00886ba8160ce041ce4e325b41d06a034adbef11339ae422/pydantic_core-2.33.2-cp312-cp312-manylinux_2_17_armv7l.manylinux2014_armv7l.whl", hash = "sha256:eb8c529b2819c37140eb51b914153063d27ed88e3bdc31b71198a198e921e011", size = 1964199, upload-time = "2025-04-23T18:31:31.025Z" },
    { url = "https://files.pythonhosted.org/packages/2d/1d/6bf34d6adb9debd9136bd197ca72642203ce9aaaa85cfcbfcf20f9696e83/pydantic_core-2.33.2-cp312-cp312-manylinux_2_17_ppc64le.manylinux2014_ppc64le.whl", hash = "sha256:c52b02ad8b4e2cf14ca7b3d918f3eb0ee91e63b3167c32591e57c4317e134f8f", size = 2120296, upload-time = "2025-04-23T18:31:32.514Z" },
    { url = "https://files.pythonhosted.org/packages/e0/94/2bd0aaf5a591e974b32a9f7123f16637776c304471a0ab33cf263cf5591a/pydantic_core-2.33.2-cp312-cp312-manylinux_2_17_s390x.manylinux2014_s390x.whl", hash = "sha256:96081f1605125ba0855dfda83f6f3df5ec90c61195421ba72223de35ccfb2f88", size = 2676109, upload-time = "2025-04-23T18:31:33.958Z" },
    { url = "https://files.pythonhosted.org/packages/f9/41/4b043778cf9c4285d59742281a769eac371b9e47e35f98ad321349cc5d61/pydantic_core-2.33.2-cp312-cp312-manylinux_2_17_x86_64.manylinux2014_x86_64.whl", hash = "sha256:8f57a69461af2a5fa6e6bbd7a5f60d3b7e6cebb687f55106933188e79ad155c1", size = 2002028, upload-time = "2025-04-23T18:31:39.095Z" },
    { url = "https://files.pythonhosted.org/packages/cb/d5/7bb781bf2748ce3d03af04d5c969fa1308880e1dca35a9bd94e1a96a922e/pydantic_core-2.33.2-cp312-cp312-manylinux_2_5_i686.manylinux1_i686.whl", hash = "sha256:572c7e6c8bb4774d2ac88929e3d1f12bc45714ae5ee6d9a788a9fb35e60bb04b", size = 2100044, upload-time = "2025-04-23T18:31:41.034Z" },
    { url = "https://files.pythonhosted.org/packages/fe/36/def5e53e1eb0ad896785702a5bbfd25eed546cdcf4087ad285021a90ed53/pydantic_core-2.33.2-cp312-cp312-musllinux_1_1_aarch64.whl", hash = "sha256:db4b41f9bd95fbe5acd76d89920336ba96f03e149097365afe1cb092fceb89a1", size = 2058881, upload-time = "2025-04-23T18:31:42.757Z" },
    { url = "https://files.pythonhosted.org/packages/01/6c/57f8d70b2ee57fc3dc8b9610315949837fa8c11d86927b9bb044f8705419/pydantic_core-2.33.2-cp312-cp312-musllinux_1_1_armv7l.whl", hash = "sha256:fa854f5cf7e33842a892e5c73f45327760bc7bc516339fda888c75ae60edaeb6", size = 2227034, upload-time = "2025-04-23T18:31:44.304Z" },
    { url = "https://files.pythonhosted.org/packages/27/b9/9c17f0396a82b3d5cbea4c24d742083422639e7bb1d5bf600e12cb176a13/pydantic_core-2.33.2-cp312-cp312-musllinux_1_1_x86_64.whl", hash = "sha256:5f483cfb75ff703095c59e365360cb73e00185e01aaea067cd19acffd2ab20ea", size = 2234187, upload-time = "2025-04-23T18:31:45.891Z" },
    { url = "https://files.pythonhosted.org/packages/b0/6a/adf5734ffd52bf86d865093ad70b2ce543415e0e356f6cacabbc0d9ad910/pydantic_core-2.33.2-cp312-cp312-win32.whl", hash = "sha256:9cb1da0f5a471435a7bc7e439b8a728e8b61e59784b2af70d7c169f8dd8ae290", size = 1892628, upload-time = "2025-04-23T18:31:47.819Z" },
    { url = "https://files.pythonhosted.org/packages/43/e4/5479fecb3606c1368d496a825d8411e126133c41224c1e7238be58b87d7e/pydantic_core-2.33.2-cp312-cp312-win_amd64.whl", hash = "sha256:f941635f2a3d96b2973e867144fde513665c87f13fe0e193c158ac51bfaaa7b2", size = 1955866, upload-time = "2025-04-23T18:31:49.635Z" },
    { url = "https://files.pythonhosted.org/packages/0d/24/8b11e8b3e2be9dd82df4b11408a67c61bb4dc4f8e11b5b0fc888b38118b5/pydantic_core-2.33.2-cp312-cp312-win_arm64.whl", hash = "sha256:cca3868ddfaccfbc4bfb1d608e2ccaaebe0ae628e1416aeb9c4d88c001bb45ab", size = 1888894, upload-time = "2025-04-23T18:31:51.609Z" },
    { url = "https://files.pythonhosted.org/packages/46/8c/99040727b41f56616573a28771b1bfa08a3d3fe74d3d513f01251f79f172/pydantic_core-2.33.2-cp313-cp313-macosx_10_12_x86_64.whl", hash = "sha256:1082dd3e2d7109ad8b7da48e1d4710c8d06c253cbc4a27c1cff4fbcaa97a9e3f", size = 2015688, upload-time = "2025-04-23T18:31:53.175Z" },
    { url = "https://files.pythonhosted.org/packages/3a/cc/5999d1eb705a6cefc31f0b4a90e9f7fc400539b1a1030529700cc1b51838/pydantic_core-2.33.2-cp313-cp313-macosx_11_0_arm64.whl", hash = "sha256:f517ca031dfc037a9c07e748cefd8d96235088b83b4f4ba8939105d20fa1dcd6", size = 1844808, upload-time = "2025-04-23T18:31:54.79Z" },
    { url = "https://files.pythonhosted.org/packages/6f/5e/a0a7b8885c98889a18b6e376f344da1ef323d270b44edf8174d6bce4d622/pydantic_core-2.33.2-cp313-cp313-manylinux_2_17_aarch64.manylinux2014_aarch64.whl", hash = "sha256:0a9f2c9dd19656823cb8250b0724ee9c60a82f3cdf68a080979d13092a3b0fef", size = 1885580, upload-time = "2025-04-23T18:31:57.393Z" },
    { url = "https://files.pythonhosted.org/packages/3b/2a/953581f343c7d11a304581156618c3f592435523dd9d79865903272c256a/pydantic_core-2.33.2-cp313-cp313-manylinux_2_17_armv7l.manylinux2014_armv7l.whl", hash = "sha256:2b0a451c263b01acebe51895bfb0e1cc842a5c666efe06cdf13846c7418caa9a", size = 1973859, upload-time = "2025-04-23T18:31:59.065Z" },
    { url = "https://files.pythonhosted.org/packages/e6/55/f1a813904771c03a3f97f676c62cca0c0a4138654107c1b61f19c644868b/pydantic_core-2.33.2-cp313-cp313-manylinux_2_17_ppc64le.manylinux2014_ppc64le.whl", hash = "sha256:1ea40a64d23faa25e62a70ad163571c0b342b8bf66d5fa612ac0dec4f069d916", size = 2120810, upload-time = "2025-04-23T18:32:00.78Z" },
    { url = "https://files.pythonhosted.org/packages/aa/c3/053389835a996e18853ba107a63caae0b9deb4a276c6b472931ea9ae6e48/pydantic_core-2.33.2-cp313-cp313-manylinux_2_17_s390x.manylinux2014_s390x.whl", hash = "sha256:0fb2d542b4d66f9470e8065c5469ec676978d625a8b7a363f07d9a501a9cb36a", size = 2676498, upload-time = "2025-04-23T18:32:02.418Z" },
    { url = "https://files.pythonhosted.org/packages/eb/3c/f4abd740877a35abade05e437245b192f9d0ffb48bbbbd708df33d3cda37/pydantic_core-2.33.2-cp313-cp313-manylinux_2_17_x86_64.manylinux2014_x86_64.whl", hash = "sha256:9fdac5d6ffa1b5a83bca06ffe7583f5576555e6c8b3a91fbd25ea7780f825f7d", size = 2000611, upload-time = "2025-04-23T18:32:04.152Z" },
    { url = "https://files.pythonhosted.org/packages/59/a7/63ef2fed1837d1121a894d0ce88439fe3e3b3e48c7543b2a4479eb99c2bd/pydantic_core-2.33.2-cp313-cp313-manylinux_2_5_i686.manylinux1_i686.whl", hash = "sha256:04a1a413977ab517154eebb2d326da71638271477d6ad87a769102f7c2488c56", size = 2107924, upload-time = "2025-04-23T18:32:06.129Z" },
    { url = "https://files.pythonhosted.org/packages/04/8f/2551964ef045669801675f1cfc3b0d74147f4901c3ffa42be2ddb1f0efc4/pydantic_core-2.33.2-cp313-cp313-musllinux_1_1_aarch64.whl", hash = "sha256:c8e7af2f4e0194c22b5b37205bfb293d166a7344a5b0d0eaccebc376546d77d5", size = 2063196, upload-time = "2025-04-23T18:32:08.178Z" },
    { url = "https://files.pythonhosted.org/packages/26/bd/d9602777e77fc6dbb0c7db9ad356e9a985825547dce5ad1d30ee04903918/pydantic_core-2.33.2-cp313-cp313-musllinux_1_1_armv7l.whl", hash = "sha256:5c92edd15cd58b3c2d34873597a1e20f13094f59cf88068adb18947df5455b4e", size = 2236389, upload-time = "2025-04-23T18:32:10.242Z" },
    { url = "https://files.pythonhosted.org/packages/42/db/0e950daa7e2230423ab342ae918a794964b053bec24ba8af013fc7c94846/pydantic_core-2.33.2-cp313-cp313-musllinux_1_1_x86_64.whl", hash = "sha256:65132b7b4a1c0beded5e057324b7e16e10910c106d43675d9bd87d4f38dde162", size = 2239223, upload-time = "2025-04-23T18:32:12.382Z" },
    { url = "https://files.pythonhosted.org/packages/58/4d/4f937099c545a8a17eb52cb67fe0447fd9a373b348ccfa9a87f141eeb00f/pydantic_core-2.33.2-cp313-cp313-win32.whl", hash = "sha256:52fb90784e0a242bb96ec53f42196a17278855b0f31ac7c3cc6f5c1ec4811849", size = 1900473, upload-time = "2025-04-23T18:32:14.034Z" },
    { url = "https://files.pythonhosted.org/packages/a0/75/4a0a9bac998d78d889def5e4ef2b065acba8cae8c93696906c3a91f310ca/pydantic_core-2.33.2-cp313-cp313-win_amd64.whl", hash = "sha256:c083a3bdd5a93dfe480f1125926afcdbf2917ae714bdb80b36d34318b2bec5d9", size = 1955269, upload-time = "2025-04-23T18:32:15.783Z" },
    { url = "https://files.pythonhosted.org/packages/f9/86/1beda0576969592f1497b4ce8e7bc8cbdf614c352426271b1b10d5f0aa64/pydantic_core-2.33.2-cp313-cp313-win_arm64.whl", hash = "sha256:e80b087132752f6b3d714f041ccf74403799d3b23a72722ea2e6ba2e892555b9", size = 1893921, upload-time = "2025-04-23T18:32:18.473Z" },
    { url = "https://files.pythonhosted.org/packages/a4/7d/e09391c2eebeab681df2b74bfe6c43422fffede8dc74187b2b0bf6fd7571/pydantic_core-2.33.2-cp313-cp313t-macosx_11_0_arm64.whl", hash = "sha256:61c18fba8e5e9db3ab908620af374db0ac1baa69f0f32df4f61ae23f15e586ac", size = 1806162, upload-time = "2025-04-23T18:32:20.188Z" },
    { url = "https://files.pythonhosted.org/packages/f1/3d/847b6b1fed9f8ed3bb95a9ad04fbd0b212e832d4f0f50ff4d9ee5a9f15cf/pydantic_core-2.33.2-cp313-cp313t-manylinux_2_17_x86_64.manylinux2014_x86_64.whl", hash = "sha256:95237e53bb015f67b63c91af7518a62a8660376a6a0db19b89acc77a4d6199f5", size = 1981560, upload-time = "2025-04-23T18:32:22.354Z" },
    { url = "https://files.pythonhosted.org/packages/6f/9a/e73262f6c6656262b5fdd723ad90f518f579b7bc8622e43a942eec53c938/pydantic_core-2.33.2-cp313-cp313t-win_amd64.whl", hash = "sha256:c2fc0a768ef76c15ab9238afa6da7f69895bb5d1ee83aeea2e3509af4472d0b9", size = 1935777, upload-time = "2025-04-23T18:32:25.088Z" },
    { url = "https://files.pythonhosted.org/packages/30/68/373d55e58b7e83ce371691f6eaa7175e3a24b956c44628eb25d7da007917/pydantic_core-2.33.2-pp310-pypy310_pp73-macosx_10_12_x86_64.whl", hash = "sha256:5c4aa4e82353f65e548c476b37e64189783aa5384903bfea4f41580f255fddfa", size = 2023982, upload-time = "2025-04-23T18:32:53.14Z" },
    { url = "https://files.pythonhosted.org/packages/a4/16/145f54ac08c96a63d8ed6442f9dec17b2773d19920b627b18d4f10a061ea/pydantic_core-2.33.2-pp310-pypy310_pp73-macosx_11_0_arm64.whl", hash = "sha256:d946c8bf0d5c24bf4fe333af284c59a19358aa3ec18cb3dc4370080da1e8ad29", size = 1858412, upload-time = "2025-04-23T18:32:55.52Z" },
    { url = "https://files.pythonhosted.org/packages/41/b1/c6dc6c3e2de4516c0bb2c46f6a373b91b5660312342a0cf5826e38ad82fa/pydantic_core-2.33.2-pp310-pypy310_pp73-manylinux_2_17_aarch64.manylinux2014_aarch64.whl", hash = "sha256:87b31b6846e361ef83fedb187bb5b4372d0da3f7e28d85415efa92d6125d6e6d", size = 1892749, upload-time = "2025-04-23T18:32:57.546Z" },
    { url = "https://files.pythonhosted.org/packages/12/73/8cd57e20afba760b21b742106f9dbdfa6697f1570b189c7457a1af4cd8a0/pydantic_core-2.33.2-pp310-pypy310_pp73-manylinux_2_17_x86_64.manylinux2014_x86_64.whl", hash = "sha256:aa9d91b338f2df0508606f7009fde642391425189bba6d8c653afd80fd6bb64e", size = 2067527, upload-time = "2025-04-23T18:32:59.771Z" },
    { url = "https://files.pythonhosted.org/packages/e3/d5/0bb5d988cc019b3cba4a78f2d4b3854427fc47ee8ec8e9eaabf787da239c/pydantic_core-2.33.2-pp310-pypy310_pp73-manylinux_2_5_i686.manylinux1_i686.whl", hash = "sha256:2058a32994f1fde4ca0480ab9d1e75a0e8c87c22b53a3ae66554f9af78f2fe8c", size = 2108225, upload-time = "2025-04-23T18:33:04.51Z" },
    { url = "https://files.pythonhosted.org/packages/f1/c5/00c02d1571913d496aabf146106ad8239dc132485ee22efe08085084ff7c/pydantic_core-2.33.2-pp310-pypy310_pp73-musllinux_1_1_aarch64.whl", hash = "sha256:0e03262ab796d986f978f79c943fc5f620381be7287148b8010b4097f79a39ec", size = 2069490, upload-time = "2025-04-23T18:33:06.391Z" },
    { url = "https://files.pythonhosted.org/packages/22/a8/dccc38768274d3ed3a59b5d06f59ccb845778687652daa71df0cab4040d7/pydantic_core-2.33.2-pp310-pypy310_pp73-musllinux_1_1_armv7l.whl", hash = "sha256:1a8695a8d00c73e50bff9dfda4d540b7dee29ff9b8053e38380426a85ef10052", size = 2237525, upload-time = "2025-04-23T18:33:08.44Z" },
    { url = "https://files.pythonhosted.org/packages/d4/e7/4f98c0b125dda7cf7ccd14ba936218397b44f50a56dd8c16a3091df116c3/pydantic_core-2.33.2-pp310-pypy310_pp73-musllinux_1_1_x86_64.whl", hash = "sha256:fa754d1850735a0b0e03bcffd9d4b4343eb417e47196e4485d9cca326073a42c", size = 2238446, upload-time = "2025-04-23T18:33:10.313Z" },
    { url = "https://files.pythonhosted.org/packages/ce/91/2ec36480fdb0b783cd9ef6795753c1dea13882f2e68e73bce76ae8c21e6a/pydantic_core-2.33.2-pp310-pypy310_pp73-win_amd64.whl", hash = "sha256:a11c8d26a50bfab49002947d3d237abe4d9e4b5bdc8846a63537b6488e197808", size = 2066678, upload-time = "2025-04-23T18:33:12.224Z" },
    { url = "https://files.pythonhosted.org/packages/7b/27/d4ae6487d73948d6f20dddcd94be4ea43e74349b56eba82e9bdee2d7494c/pydantic_core-2.33.2-pp311-pypy311_pp73-macosx_10_12_x86_64.whl", hash = "sha256:dd14041875d09cc0f9308e37a6f8b65f5585cf2598a53aa0123df8b129d481f8", size = 2025200, upload-time = "2025-04-23T18:33:14.199Z" },
    { url = "https://files.pythonhosted.org/packages/f1/b8/b3cb95375f05d33801024079b9392a5ab45267a63400bf1866e7ce0f0de4/pydantic_core-2.33.2-pp311-pypy311_pp73-macosx_11_0_arm64.whl", hash = "sha256:d87c561733f66531dced0da6e864f44ebf89a8fba55f31407b00c2f7f9449593", size = 1859123, upload-time = "2025-04-23T18:33:16.555Z" },
    { url = "https://files.pythonhosted.org/packages/05/bc/0d0b5adeda59a261cd30a1235a445bf55c7e46ae44aea28f7bd6ed46e091/pydantic_core-2.33.2-pp311-pypy311_pp73-manylinux_2_17_aarch64.manylinux2014_aarch64.whl", hash = "sha256:2f82865531efd18d6e07a04a17331af02cb7a651583c418df8266f17a63c6612", size = 1892852, upload-time = "2025-04-23T18:33:18.513Z" },
    { url = "https://files.pythonhosted.org/packages/3e/11/d37bdebbda2e449cb3f519f6ce950927b56d62f0b84fd9cb9e372a26a3d5/pydantic_core-2.33.2-pp311-pypy311_pp73-manylinux_2_17_x86_64.manylinux2014_x86_64.whl", hash = "sha256:2bfb5112df54209d820d7bf9317c7a6c9025ea52e49f46b6a2060104bba37de7", size = 2067484, upload-time = "2025-04-23T18:33:20.475Z" },
    { url = "https://files.pythonhosted.org/packages/8c/55/1f95f0a05ce72ecb02a8a8a1c3be0579bbc29b1d5ab68f1378b7bebc5057/pydantic_core-2.33.2-pp311-pypy311_pp73-manylinux_2_5_i686.manylinux1_i686.whl", hash = "sha256:64632ff9d614e5eecfb495796ad51b0ed98c453e447a76bcbeeb69615079fc7e", size = 2108896, upload-time = "2025-04-23T18:33:22.501Z" },
    { url = "https://files.pythonhosted.org/packages/53/89/2b2de6c81fa131f423246a9109d7b2a375e83968ad0800d6e57d0574629b/pydantic_core-2.33.2-pp311-pypy311_pp73-musllinux_1_1_aarch64.whl", hash = "sha256:f889f7a40498cc077332c7ab6b4608d296d852182211787d4f3ee377aaae66e8", size = 2069475, upload-time = "2025-04-23T18:33:24.528Z" },
    { url = "https://files.pythonhosted.org/packages/b8/e9/1f7efbe20d0b2b10f6718944b5d8ece9152390904f29a78e68d4e7961159/pydantic_core-2.33.2-pp311-pypy311_pp73-musllinux_1_1_armv7l.whl", hash = "sha256:de4b83bb311557e439b9e186f733f6c645b9417c84e2eb8203f3f820a4b988bf", size = 2239013, upload-time = "2025-04-23T18:33:26.621Z" },
    { url = "https://files.pythonhosted.org/packages/3c/b2/5309c905a93811524a49b4e031e9851a6b00ff0fb668794472ea7746b448/pydantic_core-2.33.2-pp311-pypy311_pp73-musllinux_1_1_x86_64.whl", hash = "sha256:82f68293f055f51b51ea42fafc74b6aad03e70e191799430b90c13d643059ebb", size = 2238715, upload-time = "2025-04-23T18:33:28.656Z" },
    { url = "https://files.pythonhosted.org/packages/32/56/8a7ca5d2cd2cda1d245d34b1c9a942920a718082ae8e54e5f3e5a58b7add/pydantic_core-2.33.2-pp311-pypy311_pp73-win_amd64.whl", hash = "sha256:329467cecfb529c925cf2bbd4d60d2c509bc2fb52a20c1045bf09bb70971a9c1", size = 2066757, upload-time = "2025-04-23T18:33:30.645Z" },
]

[[package]]
name = "pygments"
version = "2.19.1"
source = { registry = "https://pypi.org/simple" }
sdist = { url = "https://files.pythonhosted.org/packages/7c/2d/c3338d48ea6cc0feb8446d8e6937e1408088a72a39937982cc6111d17f84/pygments-2.19.1.tar.gz", hash = "sha256:61c16d2a8576dc0649d9f39e089b5f02bcd27fba10d8fb4dcc28173f7a45151f", size = 4968581, upload-time = "2025-01-06T17:26:30.443Z" }
wheels = [
    { url = "https://files.pythonhosted.org/packages/8a/0b/9fcc47d19c48b59121088dd6da2488a49d5f72dacf8262e2790a1d2c7d15/pygments-2.19.1-py3-none-any.whl", hash = "sha256:9ea1544ad55cecf4b8242fab6dd35a93bbce657034b0611ee383099054ab6d8c", size = 1225293, upload-time = "2025-01-06T17:26:25.553Z" },
]

[[package]]
name = "pylint"
version = "3.3.7"
source = { registry = "https://pypi.org/simple" }
dependencies = [
    { name = "astroid" },
    { name = "colorama", marker = "sys_platform == 'win32'" },
    { name = "dill" },
    { name = "isort" },
    { name = "mccabe" },
    { name = "platformdirs" },
    { name = "tomli", marker = "python_full_version < '3.11'" },
    { name = "tomlkit" },
]
sdist = { url = "https://files.pythonhosted.org/packages/1c/e4/83e487d3ddd64ab27749b66137b26dc0c5b5c161be680e6beffdc99070b3/pylint-3.3.7.tar.gz", hash = "sha256:2b11de8bde49f9c5059452e0c310c079c746a0a8eeaa789e5aa966ecc23e4559", size = 1520709, upload-time = "2025-05-04T17:07:51.089Z" }
wheels = [
    { url = "https://files.pythonhosted.org/packages/e8/83/bff755d09e31b5d25cc7fdc4bf3915d1a404e181f1abf0359af376845c24/pylint-3.3.7-py3-none-any.whl", hash = "sha256:43860aafefce92fca4cf6b61fe199cdc5ae54ea28f9bf4cd49de267b5195803d", size = 522565, upload-time = "2025-05-04T17:07:48.714Z" },
]

[[package]]
name = "pymdown-extensions"
version = "10.15"
source = { registry = "https://pypi.org/simple" }
dependencies = [
    { name = "markdown" },
    { name = "pyyaml" },
]
sdist = { url = "https://files.pythonhosted.org/packages/08/92/a7296491dbf5585b3a987f3f3fc87af0e632121ff3e490c14b5f2d2b4eb5/pymdown_extensions-10.15.tar.gz", hash = "sha256:0e5994e32155f4b03504f939e501b981d306daf7ec2aa1cd2eb6bd300784f8f7", size = 852320, upload-time = "2025-04-27T23:48:29.183Z" }
wheels = [
    { url = "https://files.pythonhosted.org/packages/a7/d1/c54e608505776ce4e7966d03358ae635cfd51dff1da6ee421c090dbc797b/pymdown_extensions-10.15-py3-none-any.whl", hash = "sha256:46e99bb272612b0de3b7e7caf6da8dd5f4ca5212c0b273feb9304e236c484e5f", size = 265845, upload-time = "2025-04-27T23:48:27.359Z" },
]

[[package]]
name = "pytest"
version = "8.3.5"
source = { registry = "https://pypi.org/simple" }
dependencies = [
    { name = "colorama", marker = "sys_platform == 'win32'" },
    { name = "exceptiongroup", marker = "python_full_version < '3.11'" },
    { name = "iniconfig" },
    { name = "packaging" },
    { name = "pluggy" },
    { name = "tomli", marker = "python_full_version < '3.11'" },
]
sdist = { url = "https://files.pythonhosted.org/packages/ae/3c/c9d525a414d506893f0cd8a8d0de7706446213181570cdbd766691164e40/pytest-8.3.5.tar.gz", hash = "sha256:f4efe70cc14e511565ac476b57c279e12a855b11f48f212af1080ef2263d3845", size = 1450891, upload-time = "2025-03-02T12:54:54.503Z" }
wheels = [
    { url = "https://files.pythonhosted.org/packages/30/3d/64ad57c803f1fa1e963a7946b6e0fea4a70df53c1a7fed304586539c2bac/pytest-8.3.5-py3-none-any.whl", hash = "sha256:c69214aa47deac29fad6c2a4f590b9c4a9fdb16a403176fe154b79c0b4d4d820", size = 343634, upload-time = "2025-03-02T12:54:52.069Z" },
]

[[package]]
name = "pytest-asyncio"
version = "1.0.0"
source = { registry = "https://pypi.org/simple" }
dependencies = [
    { name = "pytest" },
]
sdist = { url = "https://files.pythonhosted.org/packages/d0/d4/14f53324cb1a6381bef29d698987625d80052bb33932d8e7cbf9b337b17c/pytest_asyncio-1.0.0.tar.gz", hash = "sha256:d15463d13f4456e1ead2594520216b225a16f781e144f8fdf6c5bb4667c48b3f", size = 46960, upload-time = "2025-05-26T04:54:40.484Z" }
wheels = [
    { url = "https://files.pythonhosted.org/packages/30/05/ce271016e351fddc8399e546f6e23761967ee09c8c568bbfbecb0c150171/pytest_asyncio-1.0.0-py3-none-any.whl", hash = "sha256:4f024da9f1ef945e680dc68610b52550e36590a67fd31bb3b4943979a1f90ef3", size = 15976, upload-time = "2025-05-26T04:54:39.035Z" },
]

[[package]]
name = "pytest-cov"
version = "6.1.1"
source = { registry = "https://pypi.org/simple" }
dependencies = [
    { name = "coverage", extra = ["toml"] },
    { name = "pytest" },
]
sdist = { url = "https://files.pythonhosted.org/packages/25/69/5f1e57f6c5a39f81411b550027bf72842c4567ff5fd572bed1edc9e4b5d9/pytest_cov-6.1.1.tar.gz", hash = "sha256:46935f7aaefba760e716c2ebfbe1c216240b9592966e7da99ea8292d4d3e2a0a", size = 66857, upload-time = "2025-04-05T14:07:51.592Z" }
wheels = [
    { url = "https://files.pythonhosted.org/packages/28/d0/def53b4a790cfb21483016430ed828f64830dd981ebe1089971cd10cab25/pytest_cov-6.1.1-py3-none-any.whl", hash = "sha256:bddf29ed2d0ab6f4df17b4c55b0a657287db8684af9c42ea546b21b1041b3dde", size = 23841, upload-time = "2025-04-05T14:07:49.641Z" },
]

[[package]]
name = "pytest-logdog"
version = "0.1.0"
source = { registry = "https://pypi.org/simple" }
dependencies = [
    { name = "pytest" },
]
sdist = { url = "https://files.pythonhosted.org/packages/11/7a/4c59b0bce4d9a56a570d89038ae771b8dcb38ec691f871fd946141d29bca/pytest-logdog-0.1.0.tar.gz", hash = "sha256:b84aca02b6b609bda8bfcd6d0207a428b146cd706d14c7095a3ba79429ab534b", size = 7179, upload-time = "2021-06-15T18:34:06.57Z" }
wheels = [
    { url = "https://files.pythonhosted.org/packages/19/86/f3716547f113acc07167baeff445c2c5445cdbdb0411295fc24dd0a4b53e/pytest_logdog-0.1.0-py3-none-any.whl", hash = "sha256:4d5a4c46442ca7da73b1cf6c9ebea144958a0a6258ba19ad7bf877dec22400e8", size = 4562, upload-time = "2021-06-15T18:34:05.024Z" },
]

[[package]]
name = "pytest-timeout"
version = "2.4.0"
source = { registry = "https://pypi.org/simple" }
dependencies = [
    { name = "pytest" },
]
sdist = { url = "https://files.pythonhosted.org/packages/ac/82/4c9ecabab13363e72d880f2fb504c5f750433b2b6f16e99f4ec21ada284c/pytest_timeout-2.4.0.tar.gz", hash = "sha256:7e68e90b01f9eff71332b25001f85c75495fc4e3a836701876183c4bcfd0540a", size = 17973, upload-time = "2025-05-05T19:44:34.99Z" }
wheels = [
    { url = "https://files.pythonhosted.org/packages/fa/b6/3127540ecdf1464a00e5a01ee60a1b09175f6913f0644ac748494d9c4b21/pytest_timeout-2.4.0-py3-none-any.whl", hash = "sha256:c42667e5cdadb151aeb5b26d114aff6bdf5a907f176a007a30b940d3d865b5c2", size = 14382, upload-time = "2025-05-05T19:44:33.502Z" },
]

[[package]]
name = "python-dateutil"
version = "2.9.0.post0"
source = { registry = "https://pypi.org/simple" }
dependencies = [
    { name = "six" },
]
sdist = { url = "https://files.pythonhosted.org/packages/66/c0/0c8b6ad9f17a802ee498c46e004a0eb49bc148f2fd230864601a86dcf6db/python-dateutil-2.9.0.post0.tar.gz", hash = "sha256:37dd54208da7e1cd875388217d5e00ebd4179249f90fb72437e91a35459a0ad3", size = 342432, upload-time = "2024-03-01T18:36:20.211Z" }
wheels = [
    { url = "https://files.pythonhosted.org/packages/ec/57/56b9bcc3c9c6a792fcbaf139543cee77261f3651ca9da0c93f5c1221264b/python_dateutil-2.9.0.post0-py2.py3-none-any.whl", hash = "sha256:a8b2bc7bffae282281c8140a97d3aa9c14da0b136dfe83f850eea9a5f7470427", size = 229892, upload-time = "2024-03-01T18:36:18.57Z" },
]

[[package]]
name = "pytz"
version = "2025.2"
source = { registry = "https://pypi.org/simple" }
sdist = { url = "https://files.pythonhosted.org/packages/f8/bf/abbd3cdfb8fbc7fb3d4d38d320f2441b1e7cbe29be4f23797b4a2b5d8aac/pytz-2025.2.tar.gz", hash = "sha256:360b9e3dbb49a209c21ad61809c7fb453643e048b38924c765813546746e81c3", size = 320884, upload-time = "2025-03-25T02:25:00.538Z" }
wheels = [
    { url = "https://files.pythonhosted.org/packages/81/c4/34e93fe5f5429d7570ec1fa436f1986fb1f00c3e0f43a589fe2bbcd22c3f/pytz-2025.2-py2.py3-none-any.whl", hash = "sha256:5ddf76296dd8c44c26eb8f4b6f35488f3ccbf6fbbd7adee0b7262d43f0ec2f00", size = 509225, upload-time = "2025-03-25T02:24:58.468Z" },
]

[[package]]
name = "pywin32-ctypes"
version = "0.2.3"
source = { registry = "https://pypi.org/simple" }
sdist = { url = "https://files.pythonhosted.org/packages/85/9f/01a1a99704853cb63f253eea009390c88e7131c67e66a0a02099a8c917cb/pywin32-ctypes-0.2.3.tar.gz", hash = "sha256:d162dc04946d704503b2edc4d55f3dba5c1d539ead017afa00142c38b9885755", size = 29471, upload-time = "2024-08-14T10:15:34.626Z" }
wheels = [
    { url = "https://files.pythonhosted.org/packages/de/3d/8161f7711c017e01ac9f008dfddd9410dff3674334c233bde66e7ba65bbf/pywin32_ctypes-0.2.3-py3-none-any.whl", hash = "sha256:8a1513379d709975552d202d942d9837758905c8d01eb82b8bcc30918929e7b8", size = 30756, upload-time = "2024-08-14T10:15:33.187Z" },
]

[[package]]
name = "pyyaml"
version = "6.0.2"
source = { registry = "https://pypi.org/simple" }
sdist = { url = "https://files.pythonhosted.org/packages/54/ed/79a089b6be93607fa5cdaedf301d7dfb23af5f25c398d5ead2525b063e17/pyyaml-6.0.2.tar.gz", hash = "sha256:d584d9ec91ad65861cc08d42e834324ef890a082e591037abe114850ff7bbc3e", size = 130631, upload-time = "2024-08-06T20:33:50.674Z" }
wheels = [
    { url = "https://files.pythonhosted.org/packages/9b/95/a3fac87cb7158e231b5a6012e438c647e1a87f09f8e0d123acec8ab8bf71/PyYAML-6.0.2-cp310-cp310-macosx_10_9_x86_64.whl", hash = "sha256:0a9a2848a5b7feac301353437eb7d5957887edbf81d56e903999a75a3d743086", size = 184199, upload-time = "2024-08-06T20:31:40.178Z" },
    { url = "https://files.pythonhosted.org/packages/c7/7a/68bd47624dab8fd4afbfd3c48e3b79efe09098ae941de5b58abcbadff5cb/PyYAML-6.0.2-cp310-cp310-macosx_11_0_arm64.whl", hash = "sha256:29717114e51c84ddfba879543fb232a6ed60086602313ca38cce623c1d62cfbf", size = 171758, upload-time = "2024-08-06T20:31:42.173Z" },
    { url = "https://files.pythonhosted.org/packages/49/ee/14c54df452143b9ee9f0f29074d7ca5516a36edb0b4cc40c3f280131656f/PyYAML-6.0.2-cp310-cp310-manylinux_2_17_aarch64.manylinux2014_aarch64.whl", hash = "sha256:8824b5a04a04a047e72eea5cec3bc266db09e35de6bdfe34c9436ac5ee27d237", size = 718463, upload-time = "2024-08-06T20:31:44.263Z" },
    { url = "https://files.pythonhosted.org/packages/4d/61/de363a97476e766574650d742205be468921a7b532aa2499fcd886b62530/PyYAML-6.0.2-cp310-cp310-manylinux_2_17_s390x.manylinux2014_s390x.whl", hash = "sha256:7c36280e6fb8385e520936c3cb3b8042851904eba0e58d277dca80a5cfed590b", size = 719280, upload-time = "2024-08-06T20:31:50.199Z" },
    { url = "https://files.pythonhosted.org/packages/6b/4e/1523cb902fd98355e2e9ea5e5eb237cbc5f3ad5f3075fa65087aa0ecb669/PyYAML-6.0.2-cp310-cp310-manylinux_2_17_x86_64.manylinux2014_x86_64.whl", hash = "sha256:ec031d5d2feb36d1d1a24380e4db6d43695f3748343d99434e6f5f9156aaa2ed", size = 751239, upload-time = "2024-08-06T20:31:52.292Z" },
    { url = "https://files.pythonhosted.org/packages/b7/33/5504b3a9a4464893c32f118a9cc045190a91637b119a9c881da1cf6b7a72/PyYAML-6.0.2-cp310-cp310-musllinux_1_1_aarch64.whl", hash = "sha256:936d68689298c36b53b29f23c6dbb74de12b4ac12ca6cfe0e047bedceea56180", size = 695802, upload-time = "2024-08-06T20:31:53.836Z" },
    { url = "https://files.pythonhosted.org/packages/5c/20/8347dcabd41ef3a3cdc4f7b7a2aff3d06598c8779faa189cdbf878b626a4/PyYAML-6.0.2-cp310-cp310-musllinux_1_1_x86_64.whl", hash = "sha256:23502f431948090f597378482b4812b0caae32c22213aecf3b55325e049a6c68", size = 720527, upload-time = "2024-08-06T20:31:55.565Z" },
    { url = "https://files.pythonhosted.org/packages/be/aa/5afe99233fb360d0ff37377145a949ae258aaab831bde4792b32650a4378/PyYAML-6.0.2-cp310-cp310-win32.whl", hash = "sha256:2e99c6826ffa974fe6e27cdb5ed0021786b03fc98e5ee3c5bfe1fd5015f42b99", size = 144052, upload-time = "2024-08-06T20:31:56.914Z" },
    { url = "https://files.pythonhosted.org/packages/b5/84/0fa4b06f6d6c958d207620fc60005e241ecedceee58931bb20138e1e5776/PyYAML-6.0.2-cp310-cp310-win_amd64.whl", hash = "sha256:a4d3091415f010369ae4ed1fc6b79def9416358877534caf6a0fdd2146c87a3e", size = 161774, upload-time = "2024-08-06T20:31:58.304Z" },
    { url = "https://files.pythonhosted.org/packages/f8/aa/7af4e81f7acba21a4c6be026da38fd2b872ca46226673c89a758ebdc4fd2/PyYAML-6.0.2-cp311-cp311-macosx_10_9_x86_64.whl", hash = "sha256:cc1c1159b3d456576af7a3e4d1ba7e6924cb39de8f67111c735f6fc832082774", size = 184612, upload-time = "2024-08-06T20:32:03.408Z" },
    { url = "https://files.pythonhosted.org/packages/8b/62/b9faa998fd185f65c1371643678e4d58254add437edb764a08c5a98fb986/PyYAML-6.0.2-cp311-cp311-macosx_11_0_arm64.whl", hash = "sha256:1e2120ef853f59c7419231f3bf4e7021f1b936f6ebd222406c3b60212205d2ee", size = 172040, upload-time = "2024-08-06T20:32:04.926Z" },
    { url = "https://files.pythonhosted.org/packages/ad/0c/c804f5f922a9a6563bab712d8dcc70251e8af811fce4524d57c2c0fd49a4/PyYAML-6.0.2-cp311-cp311-manylinux_2_17_aarch64.manylinux2014_aarch64.whl", hash = "sha256:5d225db5a45f21e78dd9358e58a98702a0302f2659a3c6cd320564b75b86f47c", size = 736829, upload-time = "2024-08-06T20:32:06.459Z" },
    { url = "https://files.pythonhosted.org/packages/51/16/6af8d6a6b210c8e54f1406a6b9481febf9c64a3109c541567e35a49aa2e7/PyYAML-6.0.2-cp311-cp311-manylinux_2_17_s390x.manylinux2014_s390x.whl", hash = "sha256:5ac9328ec4831237bec75defaf839f7d4564be1e6b25ac710bd1a96321cc8317", size = 764167, upload-time = "2024-08-06T20:32:08.338Z" },
    { url = "https://files.pythonhosted.org/packages/75/e4/2c27590dfc9992f73aabbeb9241ae20220bd9452df27483b6e56d3975cc5/PyYAML-6.0.2-cp311-cp311-manylinux_2_17_x86_64.manylinux2014_x86_64.whl", hash = "sha256:3ad2a3decf9aaba3d29c8f537ac4b243e36bef957511b4766cb0057d32b0be85", size = 762952, upload-time = "2024-08-06T20:32:14.124Z" },
    { url = "https://files.pythonhosted.org/packages/9b/97/ecc1abf4a823f5ac61941a9c00fe501b02ac3ab0e373c3857f7d4b83e2b6/PyYAML-6.0.2-cp311-cp311-musllinux_1_1_aarch64.whl", hash = "sha256:ff3824dc5261f50c9b0dfb3be22b4567a6f938ccce4587b38952d85fd9e9afe4", size = 735301, upload-time = "2024-08-06T20:32:16.17Z" },
    { url = "https://files.pythonhosted.org/packages/45/73/0f49dacd6e82c9430e46f4a027baa4ca205e8b0a9dce1397f44edc23559d/PyYAML-6.0.2-cp311-cp311-musllinux_1_1_x86_64.whl", hash = "sha256:797b4f722ffa07cc8d62053e4cff1486fa6dc094105d13fea7b1de7d8bf71c9e", size = 756638, upload-time = "2024-08-06T20:32:18.555Z" },
    { url = "https://files.pythonhosted.org/packages/22/5f/956f0f9fc65223a58fbc14459bf34b4cc48dec52e00535c79b8db361aabd/PyYAML-6.0.2-cp311-cp311-win32.whl", hash = "sha256:11d8f3dd2b9c1207dcaf2ee0bbbfd5991f571186ec9cc78427ba5bd32afae4b5", size = 143850, upload-time = "2024-08-06T20:32:19.889Z" },
    { url = "https://files.pythonhosted.org/packages/ed/23/8da0bbe2ab9dcdd11f4f4557ccaf95c10b9811b13ecced089d43ce59c3c8/PyYAML-6.0.2-cp311-cp311-win_amd64.whl", hash = "sha256:e10ce637b18caea04431ce14fabcf5c64a1c61ec9c56b071a4b7ca131ca52d44", size = 161980, upload-time = "2024-08-06T20:32:21.273Z" },
    { url = "https://files.pythonhosted.org/packages/86/0c/c581167fc46d6d6d7ddcfb8c843a4de25bdd27e4466938109ca68492292c/PyYAML-6.0.2-cp312-cp312-macosx_10_9_x86_64.whl", hash = "sha256:c70c95198c015b85feafc136515252a261a84561b7b1d51e3384e0655ddf25ab", size = 183873, upload-time = "2024-08-06T20:32:25.131Z" },
    { url = "https://files.pythonhosted.org/packages/a8/0c/38374f5bb272c051e2a69281d71cba6fdb983413e6758b84482905e29a5d/PyYAML-6.0.2-cp312-cp312-macosx_11_0_arm64.whl", hash = "sha256:ce826d6ef20b1bc864f0a68340c8b3287705cae2f8b4b1d932177dcc76721725", size = 173302, upload-time = "2024-08-06T20:32:26.511Z" },
    { url = "https://files.pythonhosted.org/packages/c3/93/9916574aa8c00aa06bbac729972eb1071d002b8e158bd0e83a3b9a20a1f7/PyYAML-6.0.2-cp312-cp312-manylinux_2_17_aarch64.manylinux2014_aarch64.whl", hash = "sha256:1f71ea527786de97d1a0cc0eacd1defc0985dcf6b3f17bb77dcfc8c34bec4dc5", size = 739154, upload-time = "2024-08-06T20:32:28.363Z" },
    { url = "https://files.pythonhosted.org/packages/95/0f/b8938f1cbd09739c6da569d172531567dbcc9789e0029aa070856f123984/PyYAML-6.0.2-cp312-cp312-manylinux_2_17_s390x.manylinux2014_s390x.whl", hash = "sha256:9b22676e8097e9e22e36d6b7bda33190d0d400f345f23d4065d48f4ca7ae0425", size = 766223, upload-time = "2024-08-06T20:32:30.058Z" },
    { url = "https://files.pythonhosted.org/packages/b9/2b/614b4752f2e127db5cc206abc23a8c19678e92b23c3db30fc86ab731d3bd/PyYAML-6.0.2-cp312-cp312-manylinux_2_17_x86_64.manylinux2014_x86_64.whl", hash = "sha256:80bab7bfc629882493af4aa31a4cfa43a4c57c83813253626916b8c7ada83476", size = 767542, upload-time = "2024-08-06T20:32:31.881Z" },
    { url = "https://files.pythonhosted.org/packages/d4/00/dd137d5bcc7efea1836d6264f049359861cf548469d18da90cd8216cf05f/PyYAML-6.0.2-cp312-cp312-musllinux_1_1_aarch64.whl", hash = "sha256:0833f8694549e586547b576dcfaba4a6b55b9e96098b36cdc7ebefe667dfed48", size = 731164, upload-time = "2024-08-06T20:32:37.083Z" },
    { url = "https://files.pythonhosted.org/packages/c9/1f/4f998c900485e5c0ef43838363ba4a9723ac0ad73a9dc42068b12aaba4e4/PyYAML-6.0.2-cp312-cp312-musllinux_1_1_x86_64.whl", hash = "sha256:8b9c7197f7cb2738065c481a0461e50ad02f18c78cd75775628afb4d7137fb3b", size = 756611, upload-time = "2024-08-06T20:32:38.898Z" },
    { url = "https://files.pythonhosted.org/packages/df/d1/f5a275fdb252768b7a11ec63585bc38d0e87c9e05668a139fea92b80634c/PyYAML-6.0.2-cp312-cp312-win32.whl", hash = "sha256:ef6107725bd54b262d6dedcc2af448a266975032bc85ef0172c5f059da6325b4", size = 140591, upload-time = "2024-08-06T20:32:40.241Z" },
    { url = "https://files.pythonhosted.org/packages/0c/e8/4f648c598b17c3d06e8753d7d13d57542b30d56e6c2dedf9c331ae56312e/PyYAML-6.0.2-cp312-cp312-win_amd64.whl", hash = "sha256:7e7401d0de89a9a855c839bc697c079a4af81cf878373abd7dc625847d25cbd8", size = 156338, upload-time = "2024-08-06T20:32:41.93Z" },
    { url = "https://files.pythonhosted.org/packages/ef/e3/3af305b830494fa85d95f6d95ef7fa73f2ee1cc8ef5b495c7c3269fb835f/PyYAML-6.0.2-cp313-cp313-macosx_10_13_x86_64.whl", hash = "sha256:efdca5630322a10774e8e98e1af481aad470dd62c3170801852d752aa7a783ba", size = 181309, upload-time = "2024-08-06T20:32:43.4Z" },
    { url = "https://files.pythonhosted.org/packages/45/9f/3b1c20a0b7a3200524eb0076cc027a970d320bd3a6592873c85c92a08731/PyYAML-6.0.2-cp313-cp313-macosx_11_0_arm64.whl", hash = "sha256:50187695423ffe49e2deacb8cd10510bc361faac997de9efef88badc3bb9e2d1", size = 171679, upload-time = "2024-08-06T20:32:44.801Z" },
    { url = "https://files.pythonhosted.org/packages/7c/9a/337322f27005c33bcb656c655fa78325b730324c78620e8328ae28b64d0c/PyYAML-6.0.2-cp313-cp313-manylinux_2_17_aarch64.manylinux2014_aarch64.whl", hash = "sha256:0ffe8360bab4910ef1b9e87fb812d8bc0a308b0d0eef8c8f44e0254ab3b07133", size = 733428, upload-time = "2024-08-06T20:32:46.432Z" },
    { url = "https://files.pythonhosted.org/packages/a3/69/864fbe19e6c18ea3cc196cbe5d392175b4cf3d5d0ac1403ec3f2d237ebb5/PyYAML-6.0.2-cp313-cp313-manylinux_2_17_s390x.manylinux2014_s390x.whl", hash = "sha256:17e311b6c678207928d649faa7cb0d7b4c26a0ba73d41e99c4fff6b6c3276484", size = 763361, upload-time = "2024-08-06T20:32:51.188Z" },
    { url = "https://files.pythonhosted.org/packages/04/24/b7721e4845c2f162d26f50521b825fb061bc0a5afcf9a386840f23ea19fa/PyYAML-6.0.2-cp313-cp313-manylinux_2_17_x86_64.manylinux2014_x86_64.whl", hash = "sha256:70b189594dbe54f75ab3a1acec5f1e3faa7e8cf2f1e08d9b561cb41b845f69d5", size = 759523, upload-time = "2024-08-06T20:32:53.019Z" },
    { url = "https://files.pythonhosted.org/packages/2b/b2/e3234f59ba06559c6ff63c4e10baea10e5e7df868092bf9ab40e5b9c56b6/PyYAML-6.0.2-cp313-cp313-musllinux_1_1_aarch64.whl", hash = "sha256:41e4e3953a79407c794916fa277a82531dd93aad34e29c2a514c2c0c5fe971cc", size = 726660, upload-time = "2024-08-06T20:32:54.708Z" },
    { url = "https://files.pythonhosted.org/packages/fe/0f/25911a9f080464c59fab9027482f822b86bf0608957a5fcc6eaac85aa515/PyYAML-6.0.2-cp313-cp313-musllinux_1_1_x86_64.whl", hash = "sha256:68ccc6023a3400877818152ad9a1033e3db8625d899c72eacb5a668902e4d652", size = 751597, upload-time = "2024-08-06T20:32:56.985Z" },
    { url = "https://files.pythonhosted.org/packages/14/0d/e2c3b43bbce3cf6bd97c840b46088a3031085179e596d4929729d8d68270/PyYAML-6.0.2-cp313-cp313-win32.whl", hash = "sha256:bc2fa7c6b47d6bc618dd7fb02ef6fdedb1090ec036abab80d4681424b84c1183", size = 140527, upload-time = "2024-08-06T20:33:03.001Z" },
    { url = "https://files.pythonhosted.org/packages/fa/de/02b54f42487e3d3c6efb3f89428677074ca7bf43aae402517bc7cca949f3/PyYAML-6.0.2-cp313-cp313-win_amd64.whl", hash = "sha256:8388ee1976c416731879ac16da0aff3f63b286ffdd57cdeb95f3f2e085687563", size = 156446, upload-time = "2024-08-06T20:33:04.33Z" },
]

[[package]]
name = "pyyaml-env-tag"
version = "1.1"
source = { registry = "https://pypi.org/simple" }
dependencies = [
    { name = "pyyaml" },
]
sdist = { url = "https://files.pythonhosted.org/packages/eb/2e/79c822141bfd05a853236b504869ebc6b70159afc570e1d5a20641782eaa/pyyaml_env_tag-1.1.tar.gz", hash = "sha256:2eb38b75a2d21ee0475d6d97ec19c63287a7e140231e4214969d0eac923cd7ff", size = 5737, upload-time = "2025-05-13T15:24:01.64Z" }
wheels = [
    { url = "https://files.pythonhosted.org/packages/04/11/432f32f8097b03e3cd5fe57e88efb685d964e2e5178a48ed61e841f7fdce/pyyaml_env_tag-1.1-py3-none-any.whl", hash = "sha256:17109e1a528561e32f026364712fee1264bc2ea6715120891174ed1b980d2e04", size = 4722, upload-time = "2025-05-13T15:23:59.629Z" },
]

[[package]]
name = "requests"
version = "2.32.3"
source = { registry = "https://pypi.org/simple" }
dependencies = [
    { name = "certifi" },
    { name = "charset-normalizer" },
    { name = "idna" },
    { name = "urllib3" },
]
sdist = { url = "https://files.pythonhosted.org/packages/63/70/2bf7780ad2d390a8d301ad0b550f1581eadbd9a20f896afe06353c2a2913/requests-2.32.3.tar.gz", hash = "sha256:55365417734eb18255590a9ff9eb97e9e1da868d4ccd6402399eaf68af20a760", size = 131218, upload-time = "2024-05-29T15:37:49.536Z" }
wheels = [
    { url = "https://files.pythonhosted.org/packages/f9/9b/335f9764261e915ed497fcdeb11df5dfd6f7bf257d4a6a2a686d80da4d54/requests-2.32.3-py3-none-any.whl", hash = "sha256:70761cfe03c773ceb22aa2f671b4757976145175cdfca038c02654d061d6dcc6", size = 64928, upload-time = "2024-05-29T15:37:47.027Z" },
]

[[package]]
name = "rich"
version = "14.0.0"
source = { registry = "https://pypi.org/simple" }
dependencies = [
    { name = "markdown-it-py" },
    { name = "pygments" },
    { name = "typing-extensions", marker = "python_full_version < '3.11'" },
]
sdist = { url = "https://files.pythonhosted.org/packages/a1/53/830aa4c3066a8ab0ae9a9955976fb770fe9c6102117c8ec4ab3ea62d89e8/rich-14.0.0.tar.gz", hash = "sha256:82f1bc23a6a21ebca4ae0c45af9bdbc492ed20231dcb63f297d6d1021a9d5725", size = 224078, upload-time = "2025-03-30T14:15:14.23Z" }
wheels = [
    { url = "https://files.pythonhosted.org/packages/0d/9b/63f4c7ebc259242c89b3acafdb37b41d1185c07ff0011164674e9076b491/rich-14.0.0-py3-none-any.whl", hash = "sha256:1c9491e1951aac09caffd42f448ee3d04e58923ffe14993f6e83068dc395d7e0", size = 243229, upload-time = "2025-03-30T14:15:12.283Z" },
]

[[package]]
name = "ruff"
version = "0.11.12"
source = { registry = "https://pypi.org/simple" }
sdist = { url = "https://files.pythonhosted.org/packages/15/0a/92416b159ec00cdf11e5882a9d80d29bf84bba3dbebc51c4898bfbca1da6/ruff-0.11.12.tar.gz", hash = "sha256:43cf7f69c7d7c7d7513b9d59c5d8cafd704e05944f978614aa9faff6ac202603", size = 4202289, upload-time = "2025-05-29T13:31:40.037Z" }
wheels = [
    { url = "https://files.pythonhosted.org/packages/60/cc/53eb79f012d15e136d40a8e8fc519ba8f55a057f60b29c2df34efd47c6e3/ruff-0.11.12-py3-none-linux_armv6l.whl", hash = "sha256:c7680aa2f0d4c4f43353d1e72123955c7a2159b8646cd43402de6d4a3a25d7cc", size = 10285597, upload-time = "2025-05-29T13:30:57.539Z" },
    { url = "https://files.pythonhosted.org/packages/e7/d7/73386e9fb0232b015a23f62fea7503f96e29c29e6c45461d4a73bac74df9/ruff-0.11.12-py3-none-macosx_10_12_x86_64.whl", hash = "sha256:2cad64843da9f134565c20bcc430642de897b8ea02e2e79e6e02a76b8dcad7c3", size = 11053154, upload-time = "2025-05-29T13:31:00.865Z" },
    { url = "https://files.pythonhosted.org/packages/4e/eb/3eae144c5114e92deb65a0cb2c72326c8469e14991e9bc3ec0349da1331c/ruff-0.11.12-py3-none-macosx_11_0_arm64.whl", hash = "sha256:9b6886b524a1c659cee1758140138455d3c029783d1b9e643f3624a5ee0cb0aa", size = 10403048, upload-time = "2025-05-29T13:31:03.413Z" },
    { url = "https://files.pythonhosted.org/packages/29/64/20c54b20e58b1058db6689e94731f2a22e9f7abab74e1a758dfba058b6ca/ruff-0.11.12-py3-none-manylinux_2_17_aarch64.manylinux2014_aarch64.whl", hash = "sha256:3cc3a3690aad6e86c1958d3ec3c38c4594b6ecec75c1f531e84160bd827b2012", size = 10597062, upload-time = "2025-05-29T13:31:05.539Z" },
    { url = "https://files.pythonhosted.org/packages/29/3a/79fa6a9a39422a400564ca7233a689a151f1039110f0bbbabcb38106883a/ruff-0.11.12-py3-none-manylinux_2_17_armv7l.manylinux2014_armv7l.whl", hash = "sha256:f97fdbc2549f456c65b3b0048560d44ddd540db1f27c778a938371424b49fe4a", size = 10155152, upload-time = "2025-05-29T13:31:07.986Z" },
    { url = "https://files.pythonhosted.org/packages/e5/a4/22c2c97b2340aa968af3a39bc38045e78d36abd4ed3fa2bde91c31e712e3/ruff-0.11.12-py3-none-manylinux_2_17_i686.manylinux2014_i686.whl", hash = "sha256:74adf84960236961090e2d1348c1a67d940fd12e811a33fb3d107df61eef8fc7", size = 11723067, upload-time = "2025-05-29T13:31:10.57Z" },
    { url = "https://files.pythonhosted.org/packages/bc/cf/3e452fbd9597bcd8058856ecd42b22751749d07935793a1856d988154151/ruff-0.11.12-py3-none-manylinux_2_17_ppc64.manylinux2014_ppc64.whl", hash = "sha256:b56697e5b8bcf1d61293ccfe63873aba08fdbcbbba839fc046ec5926bdb25a3a", size = 12460807, upload-time = "2025-05-29T13:31:12.88Z" },
    { url = "https://files.pythonhosted.org/packages/2f/ec/8f170381a15e1eb7d93cb4feef8d17334d5a1eb33fee273aee5d1f8241a3/ruff-0.11.12-py3-none-manylinux_2_17_ppc64le.manylinux2014_ppc64le.whl", hash = "sha256:4d47afa45e7b0eaf5e5969c6b39cbd108be83910b5c74626247e366fd7a36a13", size = 12063261, upload-time = "2025-05-29T13:31:15.236Z" },
    { url = "https://files.pythonhosted.org/packages/0d/bf/57208f8c0a8153a14652a85f4116c0002148e83770d7a41f2e90b52d2b4e/ruff-0.11.12-py3-none-manylinux_2_17_s390x.manylinux2014_s390x.whl", hash = "sha256:692bf9603fe1bf949de8b09a2da896f05c01ed7a187f4a386cdba6760e7f61be", size = 11329601, upload-time = "2025-05-29T13:31:18.68Z" },
    { url = "https://files.pythonhosted.org/packages/c3/56/edf942f7fdac5888094d9ffa303f12096f1a93eb46570bcf5f14c0c70880/ruff-0.11.12-py3-none-manylinux_2_17_x86_64.manylinux2014_x86_64.whl", hash = "sha256:08033320e979df3b20dba567c62f69c45e01df708b0f9c83912d7abd3e0801cd", size = 11522186, upload-time = "2025-05-29T13:31:21.216Z" },
    { url = "https://files.pythonhosted.org/packages/ed/63/79ffef65246911ed7e2290aeece48739d9603b3a35f9529fec0fc6c26400/ruff-0.11.12-py3-none-musllinux_1_2_aarch64.whl", hash = "sha256:929b7706584f5bfd61d67d5070f399057d07c70585fa8c4491d78ada452d3bef", size = 10449032, upload-time = "2025-05-29T13:31:23.417Z" },
    { url = "https://files.pythonhosted.org/packages/88/19/8c9d4d8a1c2a3f5a1ea45a64b42593d50e28b8e038f1aafd65d6b43647f3/ruff-0.11.12-py3-none-musllinux_1_2_armv7l.whl", hash = "sha256:7de4a73205dc5756b8e09ee3ed67c38312dce1aa28972b93150f5751199981b5", size = 10129370, upload-time = "2025-05-29T13:31:25.777Z" },
    { url = "https://files.pythonhosted.org/packages/bc/0f/2d15533eaa18f460530a857e1778900cd867ded67f16c85723569d54e410/ruff-0.11.12-py3-none-musllinux_1_2_i686.whl", hash = "sha256:2635c2a90ac1b8ca9e93b70af59dfd1dd2026a40e2d6eebaa3efb0465dd9cf02", size = 11123529, upload-time = "2025-05-29T13:31:28.396Z" },
    { url = "https://files.pythonhosted.org/packages/4f/e2/4c2ac669534bdded835356813f48ea33cfb3a947dc47f270038364587088/ruff-0.11.12-py3-none-musllinux_1_2_x86_64.whl", hash = "sha256:d05d6a78a89166f03f03a198ecc9d18779076ad0eec476819467acb401028c0c", size = 11577642, upload-time = "2025-05-29T13:31:30.647Z" },
    { url = "https://files.pythonhosted.org/packages/a7/9b/c9ddf7f924d5617a1c94a93ba595f4b24cb5bc50e98b94433ab3f7ad27e5/ruff-0.11.12-py3-none-win32.whl", hash = "sha256:f5a07f49767c4be4772d161bfc049c1f242db0cfe1bd976e0f0886732a4765d6", size = 10475511, upload-time = "2025-05-29T13:31:32.917Z" },
    { url = "https://files.pythonhosted.org/packages/fd/d6/74fb6d3470c1aada019ffff33c0f9210af746cca0a4de19a1f10ce54968a/ruff-0.11.12-py3-none-win_amd64.whl", hash = "sha256:5a4d9f8030d8c3a45df201d7fb3ed38d0219bccd7955268e863ee4a115fa0832", size = 11523573, upload-time = "2025-05-29T13:31:35.782Z" },
    { url = "https://files.pythonhosted.org/packages/44/42/d58086ec20f52d2b0140752ae54b355ea2be2ed46f914231136dd1effcc7/ruff-0.11.12-py3-none-win_arm64.whl", hash = "sha256:65194e37853158d368e333ba282217941029a28ea90913c67e558c611d04daa5", size = 10697770, upload-time = "2025-05-29T13:31:38.009Z" },
]

[[package]]
name = "secretstorage"
version = "3.3.3"
source = { registry = "https://pypi.org/simple" }
dependencies = [
    { name = "cryptography" },
    { name = "jeepney" },
]
sdist = { url = "https://files.pythonhosted.org/packages/53/a4/f48c9d79cb507ed1373477dbceaba7401fd8a23af63b837fa61f1dcd3691/SecretStorage-3.3.3.tar.gz", hash = "sha256:2403533ef369eca6d2ba81718576c5e0f564d5cca1b58f73a8b23e7d4eeebd77", size = 19739, upload-time = "2022-08-13T16:22:46.976Z" }
wheels = [
    { url = "https://files.pythonhosted.org/packages/54/24/b4293291fa1dd830f353d2cb163295742fa87f179fcc8a20a306a81978b7/SecretStorage-3.3.3-py3-none-any.whl", hash = "sha256:f356e6628222568e3af06f2eba8df495efa13b3b63081dafd4f7d9a7b7bc9f99", size = 15221, upload-time = "2022-08-13T16:22:44.457Z" },
]

[[package]]
name = "setuptools"
version = "80.9.0"
source = { registry = "https://pypi.org/simple" }
sdist = { url = "https://files.pythonhosted.org/packages/18/5d/3bf57dcd21979b887f014ea83c24ae194cfcd12b9e0fda66b957c69d1fca/setuptools-80.9.0.tar.gz", hash = "sha256:f36b47402ecde768dbfafc46e8e4207b4360c654f1f3bb84475f0a28628fb19c", size = 1319958, upload-time = "2025-05-27T00:56:51.443Z" }
wheels = [
    { url = "https://files.pythonhosted.org/packages/a3/dc/17031897dae0efacfea57dfd3a82fdd2a2aeb58e0ff71b77b87e44edc772/setuptools-80.9.0-py3-none-any.whl", hash = "sha256:062d34222ad13e0cc312a4c02d73f059e86a4acbfbdea8f8f76b28c99f306922", size = 1201486, upload-time = "2025-05-27T00:56:49.664Z" },
]

[[package]]
name = "shellingham"
version = "1.5.4"
source = { registry = "https://pypi.org/simple" }
sdist = { url = "https://files.pythonhosted.org/packages/58/15/8b3609fd3830ef7b27b655beb4b4e9c62313a4e8da8c676e142cc210d58e/shellingham-1.5.4.tar.gz", hash = "sha256:8dbca0739d487e5bd35ab3ca4b36e11c4078f3a234bfce294b0a0291363404de", size = 10310, upload-time = "2023-10-24T04:13:40.426Z" }
wheels = [
    { url = "https://files.pythonhosted.org/packages/e0/f9/0595336914c5619e5f28a1fb793285925a8cd4b432c9da0a987836c7f822/shellingham-1.5.4-py2.py3-none-any.whl", hash = "sha256:7ecfff8f2fd72616f7481040475a65b2bf8af90a56c89140852d1120324e8686", size = 9755, upload-time = "2023-10-24T04:13:38.866Z" },
]

[[package]]
name = "six"
version = "1.17.0"
source = { registry = "https://pypi.org/simple" }
sdist = { url = "https://files.pythonhosted.org/packages/94/e7/b2c673351809dca68a0e064b6af791aa332cf192da575fd474ed7d6f16a2/six-1.17.0.tar.gz", hash = "sha256:ff70335d468e7eb6ec65b95b99d3a2836546063f63acc5171de367e834932a81", size = 34031, upload-time = "2024-12-04T17:35:28.174Z" }
wheels = [
    { url = "https://files.pythonhosted.org/packages/b7/ce/149a00dd41f10bc29e5921b496af8b574d8413afcd5e30dfa0ed46c2cc5e/six-1.17.0-py2.py3-none-any.whl", hash = "sha256:4721f391ed90541fddacab5acf947aa0d3dc7d27b2e1e8eda2be8970586c3274", size = 11050, upload-time = "2024-12-04T17:35:26.475Z" },
]

[[package]]
name = "smmap"
version = "5.0.2"
source = { registry = "https://pypi.org/simple" }
sdist = { url = "https://files.pythonhosted.org/packages/44/cd/a040c4b3119bbe532e5b0732286f805445375489fceaec1f48306068ee3b/smmap-5.0.2.tar.gz", hash = "sha256:26ea65a03958fa0c8a1c7e8c7a58fdc77221b8910f6be2131affade476898ad5", size = 22329, upload-time = "2025-01-02T07:14:40.909Z" }
wheels = [
    { url = "https://files.pythonhosted.org/packages/04/be/d09147ad1ec7934636ad912901c5fd7667e1c858e19d355237db0d0cd5e4/smmap-5.0.2-py3-none-any.whl", hash = "sha256:b30115f0def7d7531d22a0fb6502488d879e75b260a9db4d0819cfb25403af5e", size = 24303, upload-time = "2025-01-02T07:14:38.724Z" },
]

[[package]]
name = "sniffio"
version = "1.3.1"
source = { registry = "https://pypi.org/simple" }
sdist = { url = "https://files.pythonhosted.org/packages/a2/87/a6771e1546d97e7e041b6ae58d80074f81b7d5121207425c964ddf5cfdbd/sniffio-1.3.1.tar.gz", hash = "sha256:f4324edc670a0f49750a81b895f35c3adb843cca46f0530f79fc1babb23789dc", size = 20372, upload-time = "2024-02-25T23:20:04.057Z" }
wheels = [
    { url = "https://files.pythonhosted.org/packages/e9/44/75a9c9421471a6c4805dbf2356f7c181a29c1879239abab1ea2cc8f38b40/sniffio-1.3.1-py3-none-any.whl", hash = "sha256:2f6da418d1f1e0fddd844478f41680e794e6051915791a034ff65e5f100525a2", size = 10235, upload-time = "2024-02-25T23:20:01.196Z" },
]

[[package]]
name = "sortedcontainers"
version = "2.4.0"
source = { registry = "https://pypi.org/simple" }
sdist = { url = "https://files.pythonhosted.org/packages/e8/c4/ba2f8066cceb6f23394729afe52f3bf7adec04bf9ed2c820b39e19299111/sortedcontainers-2.4.0.tar.gz", hash = "sha256:25caa5a06cc30b6b83d11423433f65d1f9d76c4c6a0c90e3379eaa43b9bfdb88", size = 30594, upload-time = "2021-05-16T22:03:42.897Z" }
wheels = [
    { url = "https://files.pythonhosted.org/packages/32/46/9cb0e58b2deb7f82b84065f37f3bffeb12413f947f9388e4cac22c4621ce/sortedcontainers-2.4.0-py2.py3-none-any.whl", hash = "sha256:a163dcaede0f1c021485e957a39245190e74249897e2ae4b2aa38595db237ee0", size = 29575, upload-time = "2021-05-16T22:03:41.177Z" },
]

[[package]]
name = "soupsieve"
version = "2.7"
source = { registry = "https://pypi.org/simple" }
sdist = { url = "https://files.pythonhosted.org/packages/3f/f4/4a80cd6ef364b2e8b65b15816a843c0980f7a5a2b4dc701fc574952aa19f/soupsieve-2.7.tar.gz", hash = "sha256:ad282f9b6926286d2ead4750552c8a6142bc4c783fd66b0293547c8fe6ae126a", size = 103418, upload-time = "2025-04-20T18:50:08.518Z" }
wheels = [
    { url = "https://files.pythonhosted.org/packages/e7/9c/0e6afc12c269578be5c0c1c9f4b49a8d32770a080260c333ac04cc1c832d/soupsieve-2.7-py3-none-any.whl", hash = "sha256:6e60cc5c1ffaf1cebcc12e8188320b72071e922c2e897f737cadce79ad5d30c4", size = 36677, upload-time = "2025-04-20T18:50:07.196Z" },
]

[[package]]
name = "tomli"
version = "2.2.1"
source = { registry = "https://pypi.org/simple" }
sdist = { url = "https://files.pythonhosted.org/packages/18/87/302344fed471e44a87289cf4967697d07e532f2421fdaf868a303cbae4ff/tomli-2.2.1.tar.gz", hash = "sha256:cd45e1dc79c835ce60f7404ec8119f2eb06d38b1deba146f07ced3bbc44505ff", size = 17175, upload-time = "2024-11-27T22:38:36.873Z" }
wheels = [
    { url = "https://files.pythonhosted.org/packages/43/ca/75707e6efa2b37c77dadb324ae7d9571cb424e61ea73fad7c56c2d14527f/tomli-2.2.1-cp311-cp311-macosx_10_9_x86_64.whl", hash = "sha256:678e4fa69e4575eb77d103de3df8a895e1591b48e740211bd1067378c69e8249", size = 131077, upload-time = "2024-11-27T22:37:54.956Z" },
    { url = "https://files.pythonhosted.org/packages/c7/16/51ae563a8615d472fdbffc43a3f3d46588c264ac4f024f63f01283becfbb/tomli-2.2.1-cp311-cp311-macosx_11_0_arm64.whl", hash = "sha256:023aa114dd824ade0100497eb2318602af309e5a55595f76b626d6d9f3b7b0a6", size = 123429, upload-time = "2024-11-27T22:37:56.698Z" },
    { url = "https://files.pythonhosted.org/packages/f1/dd/4f6cd1e7b160041db83c694abc78e100473c15d54620083dbd5aae7b990e/tomli-2.2.1-cp311-cp311-manylinux_2_17_aarch64.manylinux2014_aarch64.whl", hash = "sha256:ece47d672db52ac607a3d9599a9d48dcb2f2f735c6c2d1f34130085bb12b112a", size = 226067, upload-time = "2024-11-27T22:37:57.63Z" },
    { url = "https://files.pythonhosted.org/packages/a9/6b/c54ede5dc70d648cc6361eaf429304b02f2871a345bbdd51e993d6cdf550/tomli-2.2.1-cp311-cp311-manylinux_2_17_x86_64.manylinux2014_x86_64.whl", hash = "sha256:6972ca9c9cc9f0acaa56a8ca1ff51e7af152a9f87fb64623e31d5c83700080ee", size = 236030, upload-time = "2024-11-27T22:37:59.344Z" },
    { url = "https://files.pythonhosted.org/packages/1f/47/999514fa49cfaf7a92c805a86c3c43f4215621855d151b61c602abb38091/tomli-2.2.1-cp311-cp311-manylinux_2_5_i686.manylinux1_i686.manylinux_2_17_i686.manylinux2014_i686.whl", hash = "sha256:c954d2250168d28797dd4e3ac5cf812a406cd5a92674ee4c8f123c889786aa8e", size = 240898, upload-time = "2024-11-27T22:38:00.429Z" },
    { url = "https://files.pythonhosted.org/packages/73/41/0a01279a7ae09ee1573b423318e7934674ce06eb33f50936655071d81a24/tomli-2.2.1-cp311-cp311-musllinux_1_2_aarch64.whl", hash = "sha256:8dd28b3e155b80f4d54beb40a441d366adcfe740969820caf156c019fb5c7ec4", size = 229894, upload-time = "2024-11-27T22:38:02.094Z" },
    { url = "https://files.pythonhosted.org/packages/55/18/5d8bc5b0a0362311ce4d18830a5d28943667599a60d20118074ea1b01bb7/tomli-2.2.1-cp311-cp311-musllinux_1_2_i686.whl", hash = "sha256:e59e304978767a54663af13c07b3d1af22ddee3bb2fb0618ca1593e4f593a106", size = 245319, upload-time = "2024-11-27T22:38:03.206Z" },
    { url = "https://files.pythonhosted.org/packages/92/a3/7ade0576d17f3cdf5ff44d61390d4b3febb8a9fc2b480c75c47ea048c646/tomli-2.2.1-cp311-cp311-musllinux_1_2_x86_64.whl", hash = "sha256:33580bccab0338d00994d7f16f4c4ec25b776af3ffaac1ed74e0b3fc95e885a8", size = 238273, upload-time = "2024-11-27T22:38:04.217Z" },
    { url = "https://files.pythonhosted.org/packages/72/6f/fa64ef058ac1446a1e51110c375339b3ec6be245af9d14c87c4a6412dd32/tomli-2.2.1-cp311-cp311-win32.whl", hash = "sha256:465af0e0875402f1d226519c9904f37254b3045fc5084697cefb9bdde1ff99ff", size = 98310, upload-time = "2024-11-27T22:38:05.908Z" },
    { url = "https://files.pythonhosted.org/packages/6a/1c/4a2dcde4a51b81be3530565e92eda625d94dafb46dbeb15069df4caffc34/tomli-2.2.1-cp311-cp311-win_amd64.whl", hash = "sha256:2d0f2fdd22b02c6d81637a3c95f8cd77f995846af7414c5c4b8d0545afa1bc4b", size = 108309, upload-time = "2024-11-27T22:38:06.812Z" },
    { url = "https://files.pythonhosted.org/packages/52/e1/f8af4c2fcde17500422858155aeb0d7e93477a0d59a98e56cbfe75070fd0/tomli-2.2.1-cp312-cp312-macosx_10_13_x86_64.whl", hash = "sha256:4a8f6e44de52d5e6c657c9fe83b562f5f4256d8ebbfe4ff922c495620a7f6cea", size = 132762, upload-time = "2024-11-27T22:38:07.731Z" },
    { url = "https://files.pythonhosted.org/packages/03/b8/152c68bb84fc00396b83e7bbddd5ec0bd3dd409db4195e2a9b3e398ad2e3/tomli-2.2.1-cp312-cp312-macosx_11_0_arm64.whl", hash = "sha256:8d57ca8095a641b8237d5b079147646153d22552f1c637fd3ba7f4b0b29167a8", size = 123453, upload-time = "2024-11-27T22:38:09.384Z" },
    { url = "https://files.pythonhosted.org/packages/c8/d6/fc9267af9166f79ac528ff7e8c55c8181ded34eb4b0e93daa767b8841573/tomli-2.2.1-cp312-cp312-manylinux_2_17_aarch64.manylinux2014_aarch64.whl", hash = "sha256:4e340144ad7ae1533cb897d406382b4b6fede8890a03738ff1683af800d54192", size = 233486, upload-time = "2024-11-27T22:38:10.329Z" },
    { url = "https://files.pythonhosted.org/packages/5c/51/51c3f2884d7bab89af25f678447ea7d297b53b5a3b5730a7cb2ef6069f07/tomli-2.2.1-cp312-cp312-manylinux_2_17_x86_64.manylinux2014_x86_64.whl", hash = "sha256:db2b95f9de79181805df90bedc5a5ab4c165e6ec3fe99f970d0e302f384ad222", size = 242349, upload-time = "2024-11-27T22:38:11.443Z" },
    { url = "https://files.pythonhosted.org/packages/ab/df/bfa89627d13a5cc22402e441e8a931ef2108403db390ff3345c05253935e/tomli-2.2.1-cp312-cp312-manylinux_2_5_i686.manylinux1_i686.manylinux_2_17_i686.manylinux2014_i686.whl", hash = "sha256:40741994320b232529c802f8bc86da4e1aa9f413db394617b9a256ae0f9a7f77", size = 252159, upload-time = "2024-11-27T22:38:13.099Z" },
    { url = "https://files.pythonhosted.org/packages/9e/6e/fa2b916dced65763a5168c6ccb91066f7639bdc88b48adda990db10c8c0b/tomli-2.2.1-cp312-cp312-musllinux_1_2_aarch64.whl", hash = "sha256:400e720fe168c0f8521520190686ef8ef033fb19fc493da09779e592861b78c6", size = 237243, upload-time = "2024-11-27T22:38:14.766Z" },
    { url = "https://files.pythonhosted.org/packages/b4/04/885d3b1f650e1153cbb93a6a9782c58a972b94ea4483ae4ac5cedd5e4a09/tomli-2.2.1-cp312-cp312-musllinux_1_2_i686.whl", hash = "sha256:02abe224de6ae62c19f090f68da4e27b10af2b93213d36cf44e6e1c5abd19fdd", size = 259645, upload-time = "2024-11-27T22:38:15.843Z" },
    { url = "https://files.pythonhosted.org/packages/9c/de/6b432d66e986e501586da298e28ebeefd3edc2c780f3ad73d22566034239/tomli-2.2.1-cp312-cp312-musllinux_1_2_x86_64.whl", hash = "sha256:b82ebccc8c8a36f2094e969560a1b836758481f3dc360ce9a3277c65f374285e", size = 244584, upload-time = "2024-11-27T22:38:17.645Z" },
    { url = "https://files.pythonhosted.org/packages/1c/9a/47c0449b98e6e7d1be6cbac02f93dd79003234ddc4aaab6ba07a9a7482e2/tomli-2.2.1-cp312-cp312-win32.whl", hash = "sha256:889f80ef92701b9dbb224e49ec87c645ce5df3fa2cc548664eb8a25e03127a98", size = 98875, upload-time = "2024-11-27T22:38:19.159Z" },
    { url = "https://files.pythonhosted.org/packages/ef/60/9b9638f081c6f1261e2688bd487625cd1e660d0a85bd469e91d8db969734/tomli-2.2.1-cp312-cp312-win_amd64.whl", hash = "sha256:7fc04e92e1d624a4a63c76474610238576942d6b8950a2d7f908a340494e67e4", size = 109418, upload-time = "2024-11-27T22:38:20.064Z" },
    { url = "https://files.pythonhosted.org/packages/04/90/2ee5f2e0362cb8a0b6499dc44f4d7d48f8fff06d28ba46e6f1eaa61a1388/tomli-2.2.1-cp313-cp313-macosx_10_13_x86_64.whl", hash = "sha256:f4039b9cbc3048b2416cc57ab3bda989a6fcf9b36cf8937f01a6e731b64f80d7", size = 132708, upload-time = "2024-11-27T22:38:21.659Z" },
    { url = "https://files.pythonhosted.org/packages/c0/ec/46b4108816de6b385141f082ba99e315501ccd0a2ea23db4a100dd3990ea/tomli-2.2.1-cp313-cp313-macosx_11_0_arm64.whl", hash = "sha256:286f0ca2ffeeb5b9bd4fcc8d6c330534323ec51b2f52da063b11c502da16f30c", size = 123582, upload-time = "2024-11-27T22:38:22.693Z" },
    { url = "https://files.pythonhosted.org/packages/a0/bd/b470466d0137b37b68d24556c38a0cc819e8febe392d5b199dcd7f578365/tomli-2.2.1-cp313-cp313-manylinux_2_17_aarch64.manylinux2014_aarch64.whl", hash = "sha256:a92ef1a44547e894e2a17d24e7557a5e85a9e1d0048b0b5e7541f76c5032cb13", size = 232543, upload-time = "2024-11-27T22:38:24.367Z" },
    { url = "https://files.pythonhosted.org/packages/d9/e5/82e80ff3b751373f7cead2815bcbe2d51c895b3c990686741a8e56ec42ab/tomli-2.2.1-cp313-cp313-manylinux_2_17_x86_64.manylinux2014_x86_64.whl", hash = "sha256:9316dc65bed1684c9a98ee68759ceaed29d229e985297003e494aa825ebb0281", size = 241691, upload-time = "2024-11-27T22:38:26.081Z" },
    { url = "https://files.pythonhosted.org/packages/05/7e/2a110bc2713557d6a1bfb06af23dd01e7dde52b6ee7dadc589868f9abfac/tomli-2.2.1-cp313-cp313-manylinux_2_5_i686.manylinux1_i686.manylinux_2_17_i686.manylinux2014_i686.whl", hash = "sha256:e85e99945e688e32d5a35c1ff38ed0b3f41f43fad8df0bdf79f72b2ba7bc5272", size = 251170, upload-time = "2024-11-27T22:38:27.921Z" },
    { url = "https://files.pythonhosted.org/packages/64/7b/22d713946efe00e0adbcdfd6d1aa119ae03fd0b60ebed51ebb3fa9f5a2e5/tomli-2.2.1-cp313-cp313-musllinux_1_2_aarch64.whl", hash = "sha256:ac065718db92ca818f8d6141b5f66369833d4a80a9d74435a268c52bdfa73140", size = 236530, upload-time = "2024-11-27T22:38:29.591Z" },
    { url = "https://files.pythonhosted.org/packages/38/31/3a76f67da4b0cf37b742ca76beaf819dca0ebef26d78fc794a576e08accf/tomli-2.2.1-cp313-cp313-musllinux_1_2_i686.whl", hash = "sha256:d920f33822747519673ee656a4b6ac33e382eca9d331c87770faa3eef562aeb2", size = 258666, upload-time = "2024-11-27T22:38:30.639Z" },
    { url = "https://files.pythonhosted.org/packages/07/10/5af1293da642aded87e8a988753945d0cf7e00a9452d3911dd3bb354c9e2/tomli-2.2.1-cp313-cp313-musllinux_1_2_x86_64.whl", hash = "sha256:a198f10c4d1b1375d7687bc25294306e551bf1abfa4eace6650070a5c1ae2744", size = 243954, upload-time = "2024-11-27T22:38:31.702Z" },
    { url = "https://files.pythonhosted.org/packages/5b/b9/1ed31d167be802da0fc95020d04cd27b7d7065cc6fbefdd2f9186f60d7bd/tomli-2.2.1-cp313-cp313-win32.whl", hash = "sha256:d3f5614314d758649ab2ab3a62d4f2004c825922f9e370b29416484086b264ec", size = 98724, upload-time = "2024-11-27T22:38:32.837Z" },
    { url = "https://files.pythonhosted.org/packages/c7/32/b0963458706accd9afcfeb867c0f9175a741bf7b19cd424230714d722198/tomli-2.2.1-cp313-cp313-win_amd64.whl", hash = "sha256:a38aa0308e754b0e3c67e344754dff64999ff9b513e691d0e786265c93583c69", size = 109383, upload-time = "2024-11-27T22:38:34.455Z" },
    { url = "https://files.pythonhosted.org/packages/6e/c2/61d3e0f47e2b74ef40a68b9e6ad5984f6241a942f7cd3bbfbdbd03861ea9/tomli-2.2.1-py3-none-any.whl", hash = "sha256:cb55c73c5f4408779d0cf3eef9f762b9c9f147a77de7b258bef0a5628adc85cc", size = 14257, upload-time = "2024-11-27T22:38:35.385Z" },
]

[[package]]
name = "tomli-w"
version = "1.2.0"
source = { registry = "https://pypi.org/simple" }
sdist = { url = "https://files.pythonhosted.org/packages/19/75/241269d1da26b624c0d5e110e8149093c759b7a286138f4efd61a60e75fe/tomli_w-1.2.0.tar.gz", hash = "sha256:2dd14fac5a47c27be9cd4c976af5a12d87fb1f0b4512f81d69cce3b35ae25021", size = 7184, upload-time = "2025-01-15T12:07:24.262Z" }
wheels = [
    { url = "https://files.pythonhosted.org/packages/c7/18/c86eb8e0202e32dd3df50d43d7ff9854f8e0603945ff398974c1d91ac1ef/tomli_w-1.2.0-py3-none-any.whl", hash = "sha256:188306098d013b691fcadc011abd66727d3c414c571bb01b1a174ba8c983cf90", size = 6675, upload-time = "2025-01-15T12:07:22.074Z" },
]

[[package]]
name = "tomlkit"
version = "0.13.2"
source = { registry = "https://pypi.org/simple" }
sdist = { url = "https://files.pythonhosted.org/packages/b1/09/a439bec5888f00a54b8b9f05fa94d7f901d6735ef4e55dcec9bc37b5d8fa/tomlkit-0.13.2.tar.gz", hash = "sha256:fff5fe59a87295b278abd31bec92c15d9bc4a06885ab12bcea52c71119392e79", size = 192885, upload-time = "2024-08-14T08:19:41.488Z" }
wheels = [
    { url = "https://files.pythonhosted.org/packages/f9/b6/a447b5e4ec71e13871be01ba81f5dfc9d0af7e473da256ff46bc0e24026f/tomlkit-0.13.2-py3-none-any.whl", hash = "sha256:7a974427f6e119197f670fbbbeae7bef749a6c14e793db934baefc1b5f03efde", size = 37955, upload-time = "2024-08-14T08:19:40.05Z" },
]

[[package]]
name = "transitions"
version = "0.9.2"
source = { registry = "https://pypi.org/simple" }
dependencies = [
    { name = "six" },
]
sdist = { url = "https://files.pythonhosted.org/packages/4a/82/4dfbb3cf62501cb3e8d026cbeb2d5cdeaf5bfe916ea50d3a9435faa2b0e1/transitions-0.9.2.tar.gz", hash = "sha256:2f8490dbdbd419366cef1516032ab06d07ccb5839ef54905e842a472692d4204", size = 1188079, upload-time = "2024-08-06T13:32:49.722Z" }
wheels = [
    { url = "https://files.pythonhosted.org/packages/ec/47/852f96b115425618382472ea06860069da5bb078bdec3e4449f185a40e07/transitions-0.9.2-py2.py3-none-any.whl", hash = "sha256:f7b40c9b4a93869f36c4d1c33809aeb18cdeeb065fd1adba018ee39c3db216f3", size = 111773, upload-time = "2024-08-06T13:32:46.703Z" },
]

[[package]]
name = "trove-classifiers"
version = "2025.5.9.12"
source = { registry = "https://pypi.org/simple" }
sdist = { url = "https://files.pythonhosted.org/packages/38/04/1cd43f72c241fedcf0d9a18d0783953ee301eac9e5d9db1df0f0f089d9af/trove_classifiers-2025.5.9.12.tar.gz", hash = "sha256:7ca7c8a7a76e2cd314468c677c69d12cc2357711fcab4a60f87994c1589e5cb5", size = 16940, upload-time = "2025-05-09T12:04:48.829Z" }
wheels = [
    { url = "https://files.pythonhosted.org/packages/92/ef/c6deb083748be3bcad6f471b6ae983950c161890bf5ae1b2af80cc56c530/trove_classifiers-2025.5.9.12-py3-none-any.whl", hash = "sha256:e381c05537adac78881c8fa345fd0e9970159f4e4a04fcc42cfd3129cca640ce", size = 14119, upload-time = "2025-05-09T12:04:46.38Z" },
]

[[package]]
name = "typer"
version = "0.15.4"
source = { registry = "https://pypi.org/simple" }
dependencies = [
    { name = "click" },
    { name = "rich" },
    { name = "shellingham" },
    { name = "typing-extensions" },
]
sdist = { url = "https://files.pythonhosted.org/packages/6c/89/c527e6c848739be8ceb5c44eb8208c52ea3515c6cf6406aa61932887bf58/typer-0.15.4.tar.gz", hash = "sha256:89507b104f9b6a0730354f27c39fae5b63ccd0c95b1ce1f1a6ba0cfd329997c3", size = 101559, upload-time = "2025-05-14T16:34:57.704Z" }
wheels = [
    { url = "https://files.pythonhosted.org/packages/c9/62/d4ba7afe2096d5659ec3db8b15d8665bdcb92a3c6ff0b95e99895b335a9c/typer-0.15.4-py3-none-any.whl", hash = "sha256:eb0651654dcdea706780c466cf06d8f174405a659ffff8f163cfbfee98c0e173", size = 45258, upload-time = "2025-05-14T16:34:55.583Z" },
]

[[package]]
name = "types-mock"
version = "5.2.0.20250516"
source = { registry = "https://pypi.org/simple" }
sdist = { url = "https://files.pythonhosted.org/packages/17/20/7b9e8068bc2db2432389e40683f5d04c1901f72c150332f6749aa37bc5ef/types_mock-5.2.0.20250516.tar.gz", hash = "sha256:aab7d3d9ad3814f2f8da12cc8e42d9be7d38200c5f214e3c0278c38fa01299d7", size = 11220, upload-time = "2025-05-16T03:08:11.623Z" }
wheels = [
    { url = "https://files.pythonhosted.org/packages/21/80/9e4a5f6dddb4ee046884e06ce6c80bc2266604e3452154a0e383a6f49414/types_mock-5.2.0.20250516-py3-none-any.whl", hash = "sha256:e50fbd0c3be8bcea25c30a47fac0b7a6ca22f630ef2f53416a73b319b39dfde1", size = 10516, upload-time = "2025-05-16T03:08:10.798Z" },
]

[[package]]
name = "types-pyyaml"
version = "6.0.12.20250516"
source = { registry = "https://pypi.org/simple" }
sdist = { url = "https://files.pythonhosted.org/packages/4e/22/59e2aeb48ceeee1f7cd4537db9568df80d62bdb44a7f9e743502ea8aab9c/types_pyyaml-6.0.12.20250516.tar.gz", hash = "sha256:9f21a70216fc0fa1b216a8176db5f9e0af6eb35d2f2932acb87689d03a5bf6ba", size = 17378, upload-time = "2025-05-16T03:08:04.897Z" }
wheels = [
    { url = "https://files.pythonhosted.org/packages/99/5f/e0af6f7f6a260d9af67e1db4f54d732abad514252a7a378a6c4d17dd1036/types_pyyaml-6.0.12.20250516-py3-none-any.whl", hash = "sha256:8478208feaeb53a34cb5d970c56a7cd76b72659442e733e268a94dc72b2d0530", size = 20312, upload-time = "2025-05-16T03:08:04.019Z" },
]

[[package]]
name = "types-setuptools"
version = "80.9.0.20250529"
source = { registry = "https://pypi.org/simple" }
sdist = { url = "https://files.pythonhosted.org/packages/79/66/1b276526aad4696a9519919e637801f2c103419d2c248a6feb2729e034d1/types_setuptools-80.9.0.20250529.tar.gz", hash = "sha256:79e088ba0cba2186c8d6499cbd3e143abb142d28a44b042c28d3148b1e353c91", size = 41337, upload-time = "2025-05-29T03:07:34.487Z" }
wheels = [
    { url = "https://files.pythonhosted.org/packages/1b/d8/83790d67ec771bf029a45ff1bd1aedbb738d8aa58c09dd0cc3033eea0e69/types_setuptools-80.9.0.20250529-py3-none-any.whl", hash = "sha256:00dfcedd73e333a430e10db096e4d46af93faf9314f832f13b6bbe3d6757e95f", size = 63263, upload-time = "2025-05-29T03:07:33.064Z" },
]

[[package]]
name = "typing-extensions"
version = "4.13.2"
source = { registry = "https://pypi.org/simple" }
sdist = { url = "https://files.pythonhosted.org/packages/f6/37/23083fcd6e35492953e8d2aaaa68b860eb422b34627b13f2ce3eb6106061/typing_extensions-4.13.2.tar.gz", hash = "sha256:e6c81219bd689f51865d9e372991c540bda33a0379d5573cddb9a3a23f7caaef", size = 106967, upload-time = "2025-04-10T14:19:05.416Z" }
wheels = [
    { url = "https://files.pythonhosted.org/packages/8b/54/b1ae86c0973cc6f0210b53d508ca3641fb6d0c56823f288d108bc7ab3cc8/typing_extensions-4.13.2-py3-none-any.whl", hash = "sha256:a439e7c04b49fec3e5d3e2beaa21755cadbbdc391694e28ccdd36ca4a1408f8c", size = 45806, upload-time = "2025-04-10T14:19:03.967Z" },
]

[[package]]
name = "typing-inspection"
version = "0.4.1"
source = { registry = "https://pypi.org/simple" }
dependencies = [
    { name = "typing-extensions" },
]
sdist = { url = "https://files.pythonhosted.org/packages/f8/b1/0c11f5058406b3af7609f121aaa6b609744687f1d158b3c3a5bf4cc94238/typing_inspection-0.4.1.tar.gz", hash = "sha256:6ae134cc0203c33377d43188d4064e9b357dba58cff3185f22924610e70a9d28", size = 75726, upload-time = "2025-05-21T18:55:23.885Z" }
wheels = [
    { url = "https://files.pythonhosted.org/packages/17/69/cd203477f944c353c31bade965f880aa1061fd6bf05ded0726ca845b6ff7/typing_inspection-0.4.1-py3-none-any.whl", hash = "sha256:389055682238f53b04f7badcb49b989835495a96700ced5dab2d8feae4b26f51", size = 14552, upload-time = "2025-05-21T18:55:22.152Z" },
]

[[package]]
name = "urllib3"
version = "2.4.0"
source = { registry = "https://pypi.org/simple" }
sdist = { url = "https://files.pythonhosted.org/packages/8a/78/16493d9c386d8e60e442a35feac5e00f0913c0f4b7c217c11e8ec2ff53e0/urllib3-2.4.0.tar.gz", hash = "sha256:414bc6535b787febd7567804cc015fee39daab8ad86268f1310a9250697de466", size = 390672, upload-time = "2025-04-10T15:23:39.232Z" }
wheels = [
    { url = "https://files.pythonhosted.org/packages/6b/11/cc635220681e93a0183390e26485430ca2c7b5f9d33b15c74c2861cb8091/urllib3-2.4.0-py3-none-any.whl", hash = "sha256:4e16665048960a0900c702d4a66415956a584919c03361cac9f1df5c5dd7e813", size = 128680, upload-time = "2025-04-10T15:23:37.377Z" },
]

[[package]]
name = "userpath"
version = "1.9.2"
source = { registry = "https://pypi.org/simple" }
dependencies = [
    { name = "click" },
]
sdist = { url = "https://files.pythonhosted.org/packages/d5/b7/30753098208505d7ff9be5b3a32112fb8a4cb3ddfccbbb7ba9973f2e29ff/userpath-1.9.2.tar.gz", hash = "sha256:6c52288dab069257cc831846d15d48133522455d4677ee69a9781f11dbefd815", size = 11140, upload-time = "2024-02-29T21:39:08.742Z" }
wheels = [
    { url = "https://files.pythonhosted.org/packages/43/99/3ec6335ded5b88c2f7ed25c56ffd952546f7ed007ffb1e1539dc3b57015a/userpath-1.9.2-py3-none-any.whl", hash = "sha256:2cbf01a23d655a1ff8fc166dfb78da1b641d1ceabf0fe5f970767d380b14e89d", size = 9065, upload-time = "2024-02-29T21:39:07.551Z" },
]

[[package]]
name = "uv"
version = "0.7.8"
source = { registry = "https://pypi.org/simple" }
sdist = { url = "https://files.pythonhosted.org/packages/0c/4f/c26b354fc791fb716a990f6b0147c0b5d69351400030654827fb920fd79b/uv-0.7.8.tar.gz", hash = "sha256:a59d6749587946d63d371170d8f69d168ca8f4eade5cf880ad3be2793ea29c77", size = 3258494, upload-time = "2025-05-24T00:28:18.241Z" }
wheels = [
    { url = "https://files.pythonhosted.org/packages/db/48/dd73c6a9b7b18dc1784b243cd5a93c14db34876c5a5cbb215e00be285e05/uv-0.7.8-py3-none-linux_armv6l.whl", hash = "sha256:ff1b7e4bc8a1d260062782ad34d12ce0df068df01d4a0f61d0ddc20aba1a5688", size = 16741809, upload-time = "2025-05-24T00:27:20.873Z" },
    { url = "https://files.pythonhosted.org/packages/b4/bd/0bc26f1f4f476cff93c8ce2d258819b10b9a4e41a9825405788ef25a2300/uv-0.7.8-py3-none-macosx_10_12_x86_64.whl", hash = "sha256:b83866be6a69f680f3d2e36b3befd2661b5596e59e575e266e7446b28efa8319", size = 16836506, upload-time = "2025-05-24T00:27:25.229Z" },
    { url = "https://files.pythonhosted.org/packages/26/28/1573e22b5f109f7779ddf64cb11e8e475ac05cf94e6b79ad3a4494c8c39c/uv-0.7.8-py3-none-macosx_11_0_arm64.whl", hash = "sha256:f749b58a5c348c455083781c92910e49b4ddba85c591eb67e97a8b84db03ef9b", size = 15642479, upload-time = "2025-05-24T00:27:28.866Z" },
    { url = "https://files.pythonhosted.org/packages/ad/f1/3d403896ea1edeea9109cab924e6a724ed7f5fbdabe8e5e9f3e3aa2be95a/uv-0.7.8-py3-none-manylinux_2_17_aarch64.manylinux2014_aarch64.musllinux_1_1_aarch64.whl", hash = "sha256:c058ee0f8c20b0942bd9f5c83a67b46577fa79f5691df8867b8e0f2d74cbadb1", size = 16043352, upload-time = "2025-05-24T00:27:31.911Z" },
    { url = "https://files.pythonhosted.org/packages/c7/2e/a914e491af320be503db26ff57f1b328738d1d7419cdb690e6e31d87ae16/uv-0.7.8-py3-none-manylinux_2_17_armv7l.manylinux2014_armv7l.whl", hash = "sha256:2a07bdf9d6aadef40dd4edbe209bca698a3d3244df5285d40d2125f82455519c", size = 16413446, upload-time = "2025-05-24T00:27:35.363Z" },
    { url = "https://files.pythonhosted.org/packages/c3/cc/a396870530db7661eac080d276eba25df1b6c930f50c721f8402370acd12/uv-0.7.8-py3-none-manylinux_2_17_i686.manylinux2014_i686.whl", hash = "sha256:13af6b94563f25bdca6bb73e294648af9c0b165af5bb60f0c913ab125ec45e06", size = 17188599, upload-time = "2025-05-24T00:27:38.979Z" },
    { url = "https://files.pythonhosted.org/packages/d0/96/299bd3895d630e28593dcc54f4c4dbd72e12b557288c6d153987bbd62f34/uv-0.7.8-py3-none-manylinux_2_17_ppc64.manylinux2014_ppc64.whl", hash = "sha256:4acc09c06d6cf7a27e0f1de4edb8c1698b8a3ffe34f322b10f4c145989e434b9", size = 18105049, upload-time = "2025-05-24T00:27:42.194Z" },
    { url = "https://files.pythonhosted.org/packages/8f/a4/9fa0b6a4540950fe7fa66d37c44228d6ad7bb6d42f66e16f4f96e20fd50c/uv-0.7.8-py3-none-manylinux_2_17_ppc64le.manylinux2014_ppc64le.whl", hash = "sha256:9221a9679f2ffd031b71b735b84f58d5a2f1adf9bfa59c8e82a5201dad7db466", size = 17777603, upload-time = "2025-05-24T00:27:45.695Z" },
    { url = "https://files.pythonhosted.org/packages/d7/62/988cca0f1723406ff22edd6a9fb5e3e1d4dd0af103d8c3a64effadc685fd/uv-0.7.8-py3-none-manylinux_2_17_s390x.manylinux2014_s390x.whl", hash = "sha256:409cee21edcaf4a7c714893656ab4dd0814a15659cb4b81c6929cbb75cd2d378", size = 22222113, upload-time = "2025-05-24T00:27:49.172Z" },
    { url = "https://files.pythonhosted.org/packages/06/36/0e7943d9415560aa9fdd775d0bb4b9c06b69c543f0647210e5b84776658b/uv-0.7.8-py3-none-manylinux_2_17_x86_64.manylinux2014_x86_64.whl", hash = "sha256:81ac0bb371979f48d1293f9c1bee691680ea6a724f16880c8f76718f5ff50049", size = 17454597, upload-time = "2025-05-24T00:27:52.478Z" },
    { url = "https://files.pythonhosted.org/packages/bb/70/666be8dbc6a49e1a096f4577d69c4e6f78b3d9228fa2844d1bece21f5cd0/uv-0.7.8-py3-none-manylinux_2_28_aarch64.whl", hash = "sha256:3c620cecd6f3cdab59b316f41c2b1c4d1b709d9d5226cadeec370cfeed56f80c", size = 16335744, upload-time = "2025-05-24T00:27:55.657Z" },
    { url = "https://files.pythonhosted.org/packages/24/a5/c1fbffc8b62121c0d07aa66e7e5135065ff881ebb85ba307664125f4c51c/uv-0.7.8-py3-none-musllinux_1_1_armv7l.whl", hash = "sha256:0c691090ff631dde788c8f4f1b1ea20f9deb9d805289796dcf10bc4a144a817e", size = 16439468, upload-time = "2025-05-24T00:27:58.599Z" },
    { url = "https://files.pythonhosted.org/packages/65/95/a079658721b88d483c97a1765f9fd4f1b8b4fa601f2889d86824244861f2/uv-0.7.8-py3-none-musllinux_1_1_i686.whl", hash = "sha256:4a117fe3806ba4ebb9c68fdbf91507e515a883dfab73fa863df9bc617d6de7a3", size = 16740156, upload-time = "2025-05-24T00:28:01.657Z" },
    { url = "https://files.pythonhosted.org/packages/14/69/a2d110786c4cf093d788cfcde9e99c634af087555f0bf9ceafc009d051ed/uv-0.7.8-py3-none-musllinux_1_1_x86_64.whl", hash = "sha256:91d022235b39e59bab4bce7c4b634dc67e16fa89725cdfb2149a6ef7eaf6d784", size = 17569652, upload-time = "2025-05-24T00:28:04.903Z" },
    { url = "https://files.pythonhosted.org/packages/6f/56/db6db0dc20114b76eb48dbd5167a26a2ebe51e8b604b4e84c5ef84ef4103/uv-0.7.8-py3-none-win32.whl", hash = "sha256:6ebe252f34c50b09b7f641f8e603d7b627f579c76f181680c757012b808be456", size = 16958006, upload-time = "2025-05-24T00:28:07.996Z" },
    { url = "https://files.pythonhosted.org/packages/4b/80/5c78a9adc50fa3b7cca3a0c1245dff8c74d906ab53c3503b1f8133243930/uv-0.7.8-py3-none-win_amd64.whl", hash = "sha256:b5b62ca8a1bea5fdbf8a6372eabb03376dffddb5d139688bbb488c0719fa52fc", size = 18457129, upload-time = "2025-05-24T00:28:11.844Z" },
    { url = "https://files.pythonhosted.org/packages/15/52/fd76b44942ac308e1dbbebea8b23de67a0f891a54d5e51346c3c3564dd9b/uv-0.7.8-py3-none-win_arm64.whl", hash = "sha256:ad79388b0c6eff5383b963d8d5ddcb7fbb24b0b82bf5d0c8b1bdbfbe445cb868", size = 17177058, upload-time = "2025-05-24T00:28:15.561Z" },
]

[[package]]
name = "virtualenv"
version = "20.31.2"
source = { registry = "https://pypi.org/simple" }
dependencies = [
    { name = "distlib" },
    { name = "filelock" },
    { name = "platformdirs" },
]
sdist = { url = "https://files.pythonhosted.org/packages/56/2c/444f465fb2c65f40c3a104fd0c495184c4f2336d65baf398e3c75d72ea94/virtualenv-20.31.2.tar.gz", hash = "sha256:e10c0a9d02835e592521be48b332b6caee6887f332c111aa79a09b9e79efc2af", size = 6076316, upload-time = "2025-05-08T17:58:23.811Z" }
wheels = [
    { url = "https://files.pythonhosted.org/packages/f3/40/b1c265d4b2b62b58576588510fc4d1fe60a86319c8de99fd8e9fec617d2c/virtualenv-20.31.2-py3-none-any.whl", hash = "sha256:36efd0d9650ee985f0cad72065001e66d49a6f24eb44d98980f630686243cf11", size = 6057982, upload-time = "2025-05-08T17:58:21.15Z" },
]

[[package]]
name = "watchdog"
version = "6.0.0"
source = { registry = "https://pypi.org/simple" }
sdist = { url = "https://files.pythonhosted.org/packages/db/7d/7f3d619e951c88ed75c6037b246ddcf2d322812ee8ea189be89511721d54/watchdog-6.0.0.tar.gz", hash = "sha256:9ddf7c82fda3ae8e24decda1338ede66e1c99883db93711d8fb941eaa2d8c282", size = 131220, upload-time = "2024-11-01T14:07:13.037Z" }
wheels = [
    { url = "https://files.pythonhosted.org/packages/0c/56/90994d789c61df619bfc5ce2ecdabd5eeff564e1eb47512bd01b5e019569/watchdog-6.0.0-cp310-cp310-macosx_10_9_universal2.whl", hash = "sha256:d1cdb490583ebd691c012b3d6dae011000fe42edb7a82ece80965b42abd61f26", size = 96390, upload-time = "2024-11-01T14:06:24.793Z" },
    { url = "https://files.pythonhosted.org/packages/55/46/9a67ee697342ddf3c6daa97e3a587a56d6c4052f881ed926a849fcf7371c/watchdog-6.0.0-cp310-cp310-macosx_10_9_x86_64.whl", hash = "sha256:bc64ab3bdb6a04d69d4023b29422170b74681784ffb9463ed4870cf2f3e66112", size = 88389, upload-time = "2024-11-01T14:06:27.112Z" },
    { url = "https://files.pythonhosted.org/packages/44/65/91b0985747c52064d8701e1075eb96f8c40a79df889e59a399453adfb882/watchdog-6.0.0-cp310-cp310-macosx_11_0_arm64.whl", hash = "sha256:c897ac1b55c5a1461e16dae288d22bb2e412ba9807df8397a635d88f671d36c3", size = 89020, upload-time = "2024-11-01T14:06:29.876Z" },
    { url = "https://files.pythonhosted.org/packages/e0/24/d9be5cd6642a6aa68352ded4b4b10fb0d7889cb7f45814fb92cecd35f101/watchdog-6.0.0-cp311-cp311-macosx_10_9_universal2.whl", hash = "sha256:6eb11feb5a0d452ee41f824e271ca311a09e250441c262ca2fd7ebcf2461a06c", size = 96393, upload-time = "2024-11-01T14:06:31.756Z" },
    { url = "https://files.pythonhosted.org/packages/63/7a/6013b0d8dbc56adca7fdd4f0beed381c59f6752341b12fa0886fa7afc78b/watchdog-6.0.0-cp311-cp311-macosx_10_9_x86_64.whl", hash = "sha256:ef810fbf7b781a5a593894e4f439773830bdecb885e6880d957d5b9382a960d2", size = 88392, upload-time = "2024-11-01T14:06:32.99Z" },
    { url = "https://files.pythonhosted.org/packages/d1/40/b75381494851556de56281e053700e46bff5b37bf4c7267e858640af5a7f/watchdog-6.0.0-cp311-cp311-macosx_11_0_arm64.whl", hash = "sha256:afd0fe1b2270917c5e23c2a65ce50c2a4abb63daafb0d419fde368e272a76b7c", size = 89019, upload-time = "2024-11-01T14:06:34.963Z" },
    { url = "https://files.pythonhosted.org/packages/39/ea/3930d07dafc9e286ed356a679aa02d777c06e9bfd1164fa7c19c288a5483/watchdog-6.0.0-cp312-cp312-macosx_10_13_universal2.whl", hash = "sha256:bdd4e6f14b8b18c334febb9c4425a878a2ac20efd1e0b231978e7b150f92a948", size = 96471, upload-time = "2024-11-01T14:06:37.745Z" },
    { url = "https://files.pythonhosted.org/packages/12/87/48361531f70b1f87928b045df868a9fd4e253d9ae087fa4cf3f7113be363/watchdog-6.0.0-cp312-cp312-macosx_10_13_x86_64.whl", hash = "sha256:c7c15dda13c4eb00d6fb6fc508b3c0ed88b9d5d374056b239c4ad1611125c860", size = 88449, upload-time = "2024-11-01T14:06:39.748Z" },
    { url = "https://files.pythonhosted.org/packages/5b/7e/8f322f5e600812e6f9a31b75d242631068ca8f4ef0582dd3ae6e72daecc8/watchdog-6.0.0-cp312-cp312-macosx_11_0_arm64.whl", hash = "sha256:6f10cb2d5902447c7d0da897e2c6768bca89174d0c6e1e30abec5421af97a5b0", size = 89054, upload-time = "2024-11-01T14:06:41.009Z" },
    { url = "https://files.pythonhosted.org/packages/68/98/b0345cabdce2041a01293ba483333582891a3bd5769b08eceb0d406056ef/watchdog-6.0.0-cp313-cp313-macosx_10_13_universal2.whl", hash = "sha256:490ab2ef84f11129844c23fb14ecf30ef3d8a6abafd3754a6f75ca1e6654136c", size = 96480, upload-time = "2024-11-01T14:06:42.952Z" },
    { url = "https://files.pythonhosted.org/packages/85/83/cdf13902c626b28eedef7ec4f10745c52aad8a8fe7eb04ed7b1f111ca20e/watchdog-6.0.0-cp313-cp313-macosx_10_13_x86_64.whl", hash = "sha256:76aae96b00ae814b181bb25b1b98076d5fc84e8a53cd8885a318b42b6d3a5134", size = 88451, upload-time = "2024-11-01T14:06:45.084Z" },
    { url = "https://files.pythonhosted.org/packages/fe/c4/225c87bae08c8b9ec99030cd48ae9c4eca050a59bf5c2255853e18c87b50/watchdog-6.0.0-cp313-cp313-macosx_11_0_arm64.whl", hash = "sha256:a175f755fc2279e0b7312c0035d52e27211a5bc39719dd529625b1930917345b", size = 89057, upload-time = "2024-11-01T14:06:47.324Z" },
    { url = "https://files.pythonhosted.org/packages/30/ad/d17b5d42e28a8b91f8ed01cb949da092827afb9995d4559fd448d0472763/watchdog-6.0.0-pp310-pypy310_pp73-macosx_10_15_x86_64.whl", hash = "sha256:c7ac31a19f4545dd92fc25d200694098f42c9a8e391bc00bdd362c5736dbf881", size = 87902, upload-time = "2024-11-01T14:06:53.119Z" },
    { url = "https://files.pythonhosted.org/packages/5c/ca/c3649991d140ff6ab67bfc85ab42b165ead119c9e12211e08089d763ece5/watchdog-6.0.0-pp310-pypy310_pp73-macosx_11_0_arm64.whl", hash = "sha256:9513f27a1a582d9808cf21a07dae516f0fab1cf2d7683a742c498b93eedabb11", size = 88380, upload-time = "2024-11-01T14:06:55.19Z" },
    { url = "https://files.pythonhosted.org/packages/a9/c7/ca4bf3e518cb57a686b2feb4f55a1892fd9a3dd13f470fca14e00f80ea36/watchdog-6.0.0-py3-none-manylinux2014_aarch64.whl", hash = "sha256:7607498efa04a3542ae3e05e64da8202e58159aa1fa4acddf7678d34a35d4f13", size = 79079, upload-time = "2024-11-01T14:06:59.472Z" },
    { url = "https://files.pythonhosted.org/packages/5c/51/d46dc9332f9a647593c947b4b88e2381c8dfc0942d15b8edc0310fa4abb1/watchdog-6.0.0-py3-none-manylinux2014_armv7l.whl", hash = "sha256:9041567ee8953024c83343288ccc458fd0a2d811d6a0fd68c4c22609e3490379", size = 79078, upload-time = "2024-11-01T14:07:01.431Z" },
    { url = "https://files.pythonhosted.org/packages/d4/57/04edbf5e169cd318d5f07b4766fee38e825d64b6913ca157ca32d1a42267/watchdog-6.0.0-py3-none-manylinux2014_i686.whl", hash = "sha256:82dc3e3143c7e38ec49d61af98d6558288c415eac98486a5c581726e0737c00e", size = 79076, upload-time = "2024-11-01T14:07:02.568Z" },
    { url = "https://files.pythonhosted.org/packages/ab/cc/da8422b300e13cb187d2203f20b9253e91058aaf7db65b74142013478e66/watchdog-6.0.0-py3-none-manylinux2014_ppc64.whl", hash = "sha256:212ac9b8bf1161dc91bd09c048048a95ca3a4c4f5e5d4a7d1b1a7d5752a7f96f", size = 79077, upload-time = "2024-11-01T14:07:03.893Z" },
    { url = "https://files.pythonhosted.org/packages/2c/3b/b8964e04ae1a025c44ba8e4291f86e97fac443bca31de8bd98d3263d2fcf/watchdog-6.0.0-py3-none-manylinux2014_ppc64le.whl", hash = "sha256:e3df4cbb9a450c6d49318f6d14f4bbc80d763fa587ba46ec86f99f9e6876bb26", size = 79078, upload-time = "2024-11-01T14:07:05.189Z" },
    { url = "https://files.pythonhosted.org/packages/62/ae/a696eb424bedff7407801c257d4b1afda455fe40821a2be430e173660e81/watchdog-6.0.0-py3-none-manylinux2014_s390x.whl", hash = "sha256:2cce7cfc2008eb51feb6aab51251fd79b85d9894e98ba847408f662b3395ca3c", size = 79077, upload-time = "2024-11-01T14:07:06.376Z" },
    { url = "https://files.pythonhosted.org/packages/b5/e8/dbf020b4d98251a9860752a094d09a65e1b436ad181faf929983f697048f/watchdog-6.0.0-py3-none-manylinux2014_x86_64.whl", hash = "sha256:20ffe5b202af80ab4266dcd3e91aae72bf2da48c0d33bdb15c66658e685e94e2", size = 79078, upload-time = "2024-11-01T14:07:07.547Z" },
    { url = "https://files.pythonhosted.org/packages/07/f6/d0e5b343768e8bcb4cda79f0f2f55051bf26177ecd5651f84c07567461cf/watchdog-6.0.0-py3-none-win32.whl", hash = "sha256:07df1fdd701c5d4c8e55ef6cf55b8f0120fe1aef7ef39a1c6fc6bc2e606d517a", size = 79065, upload-time = "2024-11-01T14:07:09.525Z" },
    { url = "https://files.pythonhosted.org/packages/db/d9/c495884c6e548fce18a8f40568ff120bc3a4b7b99813081c8ac0c936fa64/watchdog-6.0.0-py3-none-win_amd64.whl", hash = "sha256:cbafb470cf848d93b5d013e2ecb245d4aa1c8fd0504e863ccefa32445359d680", size = 79070, upload-time = "2024-11-01T14:07:10.686Z" },
    { url = "https://files.pythonhosted.org/packages/33/e8/e40370e6d74ddba47f002a32919d91310d6074130fe4e17dabcafc15cbf1/watchdog-6.0.0-py3-none-win_ia64.whl", hash = "sha256:a1914259fa9e1454315171103c6a30961236f508b9b623eae470268bbcc6a22f", size = 79067, upload-time = "2024-11-01T14:07:11.845Z" },
]

[[package]]
name = "websockets"
version = "15.0.1"
source = { registry = "https://pypi.org/simple" }
sdist = { url = "https://files.pythonhosted.org/packages/21/e6/26d09fab466b7ca9c7737474c52be4f76a40301b08362eb2dbc19dcc16c1/websockets-15.0.1.tar.gz", hash = "sha256:82544de02076bafba038ce055ee6412d68da13ab47f0c60cab827346de828dee", size = 177016, upload-time = "2025-03-05T20:03:41.606Z" }
wheels = [
    { url = "https://files.pythonhosted.org/packages/1e/da/6462a9f510c0c49837bbc9345aca92d767a56c1fb2939e1579df1e1cdcf7/websockets-15.0.1-cp310-cp310-macosx_10_9_universal2.whl", hash = "sha256:d63efaa0cd96cf0c5fe4d581521d9fa87744540d4bc999ae6e08595a1014b45b", size = 175423, upload-time = "2025-03-05T20:01:35.363Z" },
    { url = "https://files.pythonhosted.org/packages/1c/9f/9d11c1a4eb046a9e106483b9ff69bce7ac880443f00e5ce64261b47b07e7/websockets-15.0.1-cp310-cp310-macosx_10_9_x86_64.whl", hash = "sha256:ac60e3b188ec7574cb761b08d50fcedf9d77f1530352db4eef1707fe9dee7205", size = 173080, upload-time = "2025-03-05T20:01:37.304Z" },
    { url = "https://files.pythonhosted.org/packages/d5/4f/b462242432d93ea45f297b6179c7333dd0402b855a912a04e7fc61c0d71f/websockets-15.0.1-cp310-cp310-macosx_11_0_arm64.whl", hash = "sha256:5756779642579d902eed757b21b0164cd6fe338506a8083eb58af5c372e39d9a", size = 173329, upload-time = "2025-03-05T20:01:39.668Z" },
    { url = "https://files.pythonhosted.org/packages/6e/0c/6afa1f4644d7ed50284ac59cc70ef8abd44ccf7d45850d989ea7310538d0/websockets-15.0.1-cp310-cp310-manylinux_2_17_aarch64.manylinux2014_aarch64.whl", hash = "sha256:0fdfe3e2a29e4db3659dbd5bbf04560cea53dd9610273917799f1cde46aa725e", size = 182312, upload-time = "2025-03-05T20:01:41.815Z" },
    { url = "https://files.pythonhosted.org/packages/dd/d4/ffc8bd1350b229ca7a4db2a3e1c482cf87cea1baccd0ef3e72bc720caeec/websockets-15.0.1-cp310-cp310-manylinux_2_5_i686.manylinux1_i686.manylinux_2_17_i686.manylinux2014_i686.whl", hash = "sha256:4c2529b320eb9e35af0fa3016c187dffb84a3ecc572bcee7c3ce302bfeba52bf", size = 181319, upload-time = "2025-03-05T20:01:43.967Z" },
    { url = "https://files.pythonhosted.org/packages/97/3a/5323a6bb94917af13bbb34009fac01e55c51dfde354f63692bf2533ffbc2/websockets-15.0.1-cp310-cp310-manylinux_2_5_x86_64.manylinux1_x86_64.manylinux_2_17_x86_64.manylinux2014_x86_64.whl", hash = "sha256:ac1e5c9054fe23226fb11e05a6e630837f074174c4c2f0fe442996112a6de4fb", size = 181631, upload-time = "2025-03-05T20:01:46.104Z" },
    { url = "https://files.pythonhosted.org/packages/a6/cc/1aeb0f7cee59ef065724041bb7ed667b6ab1eeffe5141696cccec2687b66/websockets-15.0.1-cp310-cp310-musllinux_1_2_aarch64.whl", hash = "sha256:5df592cd503496351d6dc14f7cdad49f268d8e618f80dce0cd5a36b93c3fc08d", size = 182016, upload-time = "2025-03-05T20:01:47.603Z" },
    { url = "https://files.pythonhosted.org/packages/79/f9/c86f8f7af208e4161a7f7e02774e9d0a81c632ae76db2ff22549e1718a51/websockets-15.0.1-cp310-cp310-musllinux_1_2_i686.whl", hash = "sha256:0a34631031a8f05657e8e90903e656959234f3a04552259458aac0b0f9ae6fd9", size = 181426, upload-time = "2025-03-05T20:01:48.949Z" },
    { url = "https://files.pythonhosted.org/packages/c7/b9/828b0bc6753db905b91df6ae477c0b14a141090df64fb17f8a9d7e3516cf/websockets-15.0.1-cp310-cp310-musllinux_1_2_x86_64.whl", hash = "sha256:3d00075aa65772e7ce9e990cab3ff1de702aa09be3940d1dc88d5abf1ab8a09c", size = 181360, upload-time = "2025-03-05T20:01:50.938Z" },
    { url = "https://files.pythonhosted.org/packages/89/fb/250f5533ec468ba6327055b7d98b9df056fb1ce623b8b6aaafb30b55d02e/websockets-15.0.1-cp310-cp310-win32.whl", hash = "sha256:1234d4ef35db82f5446dca8e35a7da7964d02c127b095e172e54397fb6a6c256", size = 176388, upload-time = "2025-03-05T20:01:52.213Z" },
    { url = "https://files.pythonhosted.org/packages/1c/46/aca7082012768bb98e5608f01658ff3ac8437e563eca41cf068bd5849a5e/websockets-15.0.1-cp310-cp310-win_amd64.whl", hash = "sha256:39c1fec2c11dc8d89bba6b2bf1556af381611a173ac2b511cf7231622058af41", size = 176830, upload-time = "2025-03-05T20:01:53.922Z" },
    { url = "https://files.pythonhosted.org/packages/9f/32/18fcd5919c293a398db67443acd33fde142f283853076049824fc58e6f75/websockets-15.0.1-cp311-cp311-macosx_10_9_universal2.whl", hash = "sha256:823c248b690b2fd9303ba00c4f66cd5e2d8c3ba4aa968b2779be9532a4dad431", size = 175423, upload-time = "2025-03-05T20:01:56.276Z" },
    { url = "https://files.pythonhosted.org/packages/76/70/ba1ad96b07869275ef42e2ce21f07a5b0148936688c2baf7e4a1f60d5058/websockets-15.0.1-cp311-cp311-macosx_10_9_x86_64.whl", hash = "sha256:678999709e68425ae2593acf2e3ebcbcf2e69885a5ee78f9eb80e6e371f1bf57", size = 173082, upload-time = "2025-03-05T20:01:57.563Z" },
    { url = "https://files.pythonhosted.org/packages/86/f2/10b55821dd40eb696ce4704a87d57774696f9451108cff0d2824c97e0f97/websockets-15.0.1-cp311-cp311-macosx_11_0_arm64.whl", hash = "sha256:d50fd1ee42388dcfb2b3676132c78116490976f1300da28eb629272d5d93e905", size = 173330, upload-time = "2025-03-05T20:01:59.063Z" },
    { url = "https://files.pythonhosted.org/packages/a5/90/1c37ae8b8a113d3daf1065222b6af61cc44102da95388ac0018fcb7d93d9/websockets-15.0.1-cp311-cp311-manylinux_2_17_aarch64.manylinux2014_aarch64.whl", hash = "sha256:d99e5546bf73dbad5bf3547174cd6cb8ba7273062a23808ffea025ecb1cf8562", size = 182878, upload-time = "2025-03-05T20:02:00.305Z" },
    { url = "https://files.pythonhosted.org/packages/8e/8d/96e8e288b2a41dffafb78e8904ea7367ee4f891dafc2ab8d87e2124cb3d3/websockets-15.0.1-cp311-cp311-manylinux_2_5_i686.manylinux1_i686.manylinux_2_17_i686.manylinux2014_i686.whl", hash = "sha256:66dd88c918e3287efc22409d426c8f729688d89a0c587c88971a0faa2c2f3792", size = 181883, upload-time = "2025-03-05T20:02:03.148Z" },
    { url = "https://files.pythonhosted.org/packages/93/1f/5d6dbf551766308f6f50f8baf8e9860be6182911e8106da7a7f73785f4c4/websockets-15.0.1-cp311-cp311-manylinux_2_5_x86_64.manylinux1_x86_64.manylinux_2_17_x86_64.manylinux2014_x86_64.whl", hash = "sha256:8dd8327c795b3e3f219760fa603dcae1dcc148172290a8ab15158cf85a953413", size = 182252, upload-time = "2025-03-05T20:02:05.29Z" },
    { url = "https://files.pythonhosted.org/packages/d4/78/2d4fed9123e6620cbf1706c0de8a1632e1a28e7774d94346d7de1bba2ca3/websockets-15.0.1-cp311-cp311-musllinux_1_2_aarch64.whl", hash = "sha256:8fdc51055e6ff4adeb88d58a11042ec9a5eae317a0a53d12c062c8a8865909e8", size = 182521, upload-time = "2025-03-05T20:02:07.458Z" },
    { url = "https://files.pythonhosted.org/packages/e7/3b/66d4c1b444dd1a9823c4a81f50231b921bab54eee2f69e70319b4e21f1ca/websockets-15.0.1-cp311-cp311-musllinux_1_2_i686.whl", hash = "sha256:693f0192126df6c2327cce3baa7c06f2a117575e32ab2308f7f8216c29d9e2e3", size = 181958, upload-time = "2025-03-05T20:02:09.842Z" },
    { url = "https://files.pythonhosted.org/packages/08/ff/e9eed2ee5fed6f76fdd6032ca5cd38c57ca9661430bb3d5fb2872dc8703c/websockets-15.0.1-cp311-cp311-musllinux_1_2_x86_64.whl", hash = "sha256:54479983bd5fb469c38f2f5c7e3a24f9a4e70594cd68cd1fa6b9340dadaff7cf", size = 181918, upload-time = "2025-03-05T20:02:11.968Z" },
    { url = "https://files.pythonhosted.org/packages/d8/75/994634a49b7e12532be6a42103597b71098fd25900f7437d6055ed39930a/websockets-15.0.1-cp311-cp311-win32.whl", hash = "sha256:16b6c1b3e57799b9d38427dda63edcbe4926352c47cf88588c0be4ace18dac85", size = 176388, upload-time = "2025-03-05T20:02:13.32Z" },
    { url = "https://files.pythonhosted.org/packages/98/93/e36c73f78400a65f5e236cd376713c34182e6663f6889cd45a4a04d8f203/websockets-15.0.1-cp311-cp311-win_amd64.whl", hash = "sha256:27ccee0071a0e75d22cb35849b1db43f2ecd3e161041ac1ee9d2352ddf72f065", size = 176828, upload-time = "2025-03-05T20:02:14.585Z" },
    { url = "https://files.pythonhosted.org/packages/51/6b/4545a0d843594f5d0771e86463606a3988b5a09ca5123136f8a76580dd63/websockets-15.0.1-cp312-cp312-macosx_10_13_universal2.whl", hash = "sha256:3e90baa811a5d73f3ca0bcbf32064d663ed81318ab225ee4f427ad4e26e5aff3", size = 175437, upload-time = "2025-03-05T20:02:16.706Z" },
    { url = "https://files.pythonhosted.org/packages/f4/71/809a0f5f6a06522af902e0f2ea2757f71ead94610010cf570ab5c98e99ed/websockets-15.0.1-cp312-cp312-macosx_10_13_x86_64.whl", hash = "sha256:592f1a9fe869c778694f0aa806ba0374e97648ab57936f092fd9d87f8bc03665", size = 173096, upload-time = "2025-03-05T20:02:18.832Z" },
    { url = "https://files.pythonhosted.org/packages/3d/69/1a681dd6f02180916f116894181eab8b2e25b31e484c5d0eae637ec01f7c/websockets-15.0.1-cp312-cp312-macosx_11_0_arm64.whl", hash = "sha256:0701bc3cfcb9164d04a14b149fd74be7347a530ad3bbf15ab2c678a2cd3dd9a2", size = 173332, upload-time = "2025-03-05T20:02:20.187Z" },
    { url = "https://files.pythonhosted.org/packages/a6/02/0073b3952f5bce97eafbb35757f8d0d54812b6174ed8dd952aa08429bcc3/websockets-15.0.1-cp312-cp312-manylinux_2_17_aarch64.manylinux2014_aarch64.whl", hash = "sha256:e8b56bdcdb4505c8078cb6c7157d9811a85790f2f2b3632c7d1462ab5783d215", size = 183152, upload-time = "2025-03-05T20:02:22.286Z" },
    { url = "https://files.pythonhosted.org/packages/74/45/c205c8480eafd114b428284840da0b1be9ffd0e4f87338dc95dc6ff961a1/websockets-15.0.1-cp312-cp312-manylinux_2_5_i686.manylinux1_i686.manylinux_2_17_i686.manylinux2014_i686.whl", hash = "sha256:0af68c55afbd5f07986df82831c7bff04846928ea8d1fd7f30052638788bc9b5", size = 182096, upload-time = "2025-03-05T20:02:24.368Z" },
    { url = "https://files.pythonhosted.org/packages/14/8f/aa61f528fba38578ec553c145857a181384c72b98156f858ca5c8e82d9d3/websockets-15.0.1-cp312-cp312-manylinux_2_5_x86_64.manylinux1_x86_64.manylinux_2_17_x86_64.manylinux2014_x86_64.whl", hash = "sha256:64dee438fed052b52e4f98f76c5790513235efaa1ef7f3f2192c392cd7c91b65", size = 182523, upload-time = "2025-03-05T20:02:25.669Z" },
    { url = "https://files.pythonhosted.org/packages/ec/6d/0267396610add5bc0d0d3e77f546d4cd287200804fe02323797de77dbce9/websockets-15.0.1-cp312-cp312-musllinux_1_2_aarch64.whl", hash = "sha256:d5f6b181bb38171a8ad1d6aa58a67a6aa9d4b38d0f8c5f496b9e42561dfc62fe", size = 182790, upload-time = "2025-03-05T20:02:26.99Z" },
    { url = "https://files.pythonhosted.org/packages/02/05/c68c5adbf679cf610ae2f74a9b871ae84564462955d991178f95a1ddb7dd/websockets-15.0.1-cp312-cp312-musllinux_1_2_i686.whl", hash = "sha256:5d54b09eba2bada6011aea5375542a157637b91029687eb4fdb2dab11059c1b4", size = 182165, upload-time = "2025-03-05T20:02:30.291Z" },
    { url = "https://files.pythonhosted.org/packages/29/93/bb672df7b2f5faac89761cb5fa34f5cec45a4026c383a4b5761c6cea5c16/websockets-15.0.1-cp312-cp312-musllinux_1_2_x86_64.whl", hash = "sha256:3be571a8b5afed347da347bfcf27ba12b069d9d7f42cb8c7028b5e98bbb12597", size = 182160, upload-time = "2025-03-05T20:02:31.634Z" },
    { url = "https://files.pythonhosted.org/packages/ff/83/de1f7709376dc3ca9b7eeb4b9a07b4526b14876b6d372a4dc62312bebee0/websockets-15.0.1-cp312-cp312-win32.whl", hash = "sha256:c338ffa0520bdb12fbc527265235639fb76e7bc7faafbb93f6ba80d9c06578a9", size = 176395, upload-time = "2025-03-05T20:02:33.017Z" },
    { url = "https://files.pythonhosted.org/packages/7d/71/abf2ebc3bbfa40f391ce1428c7168fb20582d0ff57019b69ea20fa698043/websockets-15.0.1-cp312-cp312-win_amd64.whl", hash = "sha256:fcd5cf9e305d7b8338754470cf69cf81f420459dbae8a3b40cee57417f4614a7", size = 176841, upload-time = "2025-03-05T20:02:34.498Z" },
    { url = "https://files.pythonhosted.org/packages/cb/9f/51f0cf64471a9d2b4d0fc6c534f323b664e7095640c34562f5182e5a7195/websockets-15.0.1-cp313-cp313-macosx_10_13_universal2.whl", hash = "sha256:ee443ef070bb3b6ed74514f5efaa37a252af57c90eb33b956d35c8e9c10a1931", size = 175440, upload-time = "2025-03-05T20:02:36.695Z" },
    { url = "https://files.pythonhosted.org/packages/8a/05/aa116ec9943c718905997412c5989f7ed671bc0188ee2ba89520e8765d7b/websockets-15.0.1-cp313-cp313-macosx_10_13_x86_64.whl", hash = "sha256:5a939de6b7b4e18ca683218320fc67ea886038265fd1ed30173f5ce3f8e85675", size = 173098, upload-time = "2025-03-05T20:02:37.985Z" },
    { url = "https://files.pythonhosted.org/packages/ff/0b/33cef55ff24f2d92924923c99926dcce78e7bd922d649467f0eda8368923/websockets-15.0.1-cp313-cp313-macosx_11_0_arm64.whl", hash = "sha256:746ee8dba912cd6fc889a8147168991d50ed70447bf18bcda7039f7d2e3d9151", size = 173329, upload-time = "2025-03-05T20:02:39.298Z" },
    { url = "https://files.pythonhosted.org/packages/31/1d/063b25dcc01faa8fada1469bdf769de3768b7044eac9d41f734fd7b6ad6d/websockets-15.0.1-cp313-cp313-manylinux_2_17_aarch64.manylinux2014_aarch64.whl", hash = "sha256:595b6c3969023ecf9041b2936ac3827e4623bfa3ccf007575f04c5a6aa318c22", size = 183111, upload-time = "2025-03-05T20:02:40.595Z" },
    { url = "https://files.pythonhosted.org/packages/93/53/9a87ee494a51bf63e4ec9241c1ccc4f7c2f45fff85d5bde2ff74fcb68b9e/websockets-15.0.1-cp313-cp313-manylinux_2_5_i686.manylinux1_i686.manylinux_2_17_i686.manylinux2014_i686.whl", hash = "sha256:3c714d2fc58b5ca3e285461a4cc0c9a66bd0e24c5da9911e30158286c9b5be7f", size = 182054, upload-time = "2025-03-05T20:02:41.926Z" },
    { url = "https://files.pythonhosted.org/packages/ff/b2/83a6ddf56cdcbad4e3d841fcc55d6ba7d19aeb89c50f24dd7e859ec0805f/websockets-15.0.1-cp313-cp313-manylinux_2_5_x86_64.manylinux1_x86_64.manylinux_2_17_x86_64.manylinux2014_x86_64.whl", hash = "sha256:0f3c1e2ab208db911594ae5b4f79addeb3501604a165019dd221c0bdcabe4db8", size = 182496, upload-time = "2025-03-05T20:02:43.304Z" },
    { url = "https://files.pythonhosted.org/packages/98/41/e7038944ed0abf34c45aa4635ba28136f06052e08fc2168520bb8b25149f/websockets-15.0.1-cp313-cp313-musllinux_1_2_aarch64.whl", hash = "sha256:229cf1d3ca6c1804400b0a9790dc66528e08a6a1feec0d5040e8b9eb14422375", size = 182829, upload-time = "2025-03-05T20:02:48.812Z" },
    { url = "https://files.pythonhosted.org/packages/e0/17/de15b6158680c7623c6ef0db361da965ab25d813ae54fcfeae2e5b9ef910/websockets-15.0.1-cp313-cp313-musllinux_1_2_i686.whl", hash = "sha256:756c56e867a90fb00177d530dca4b097dd753cde348448a1012ed6c5131f8b7d", size = 182217, upload-time = "2025-03-05T20:02:50.14Z" },
    { url = "https://files.pythonhosted.org/packages/33/2b/1f168cb6041853eef0362fb9554c3824367c5560cbdaad89ac40f8c2edfc/websockets-15.0.1-cp313-cp313-musllinux_1_2_x86_64.whl", hash = "sha256:558d023b3df0bffe50a04e710bc87742de35060580a293c2a984299ed83bc4e4", size = 182195, upload-time = "2025-03-05T20:02:51.561Z" },
    { url = "https://files.pythonhosted.org/packages/86/eb/20b6cdf273913d0ad05a6a14aed4b9a85591c18a987a3d47f20fa13dcc47/websockets-15.0.1-cp313-cp313-win32.whl", hash = "sha256:ba9e56e8ceeeedb2e080147ba85ffcd5cd0711b89576b83784d8605a7df455fa", size = 176393, upload-time = "2025-03-05T20:02:53.814Z" },
    { url = "https://files.pythonhosted.org/packages/1b/6c/c65773d6cab416a64d191d6ee8a8b1c68a09970ea6909d16965d26bfed1e/websockets-15.0.1-cp313-cp313-win_amd64.whl", hash = "sha256:e09473f095a819042ecb2ab9465aee615bd9c2028e4ef7d933600a8401c79561", size = 176837, upload-time = "2025-03-05T20:02:55.237Z" },
    { url = "https://files.pythonhosted.org/packages/02/9e/d40f779fa16f74d3468357197af8d6ad07e7c5a27ea1ca74ceb38986f77a/websockets-15.0.1-pp310-pypy310_pp73-macosx_10_15_x86_64.whl", hash = "sha256:0c9e74d766f2818bb95f84c25be4dea09841ac0f734d1966f415e4edfc4ef1c3", size = 173109, upload-time = "2025-03-05T20:03:17.769Z" },
    { url = "https://files.pythonhosted.org/packages/bc/cd/5b887b8585a593073fd92f7c23ecd3985cd2c3175025a91b0d69b0551372/websockets-15.0.1-pp310-pypy310_pp73-macosx_11_0_arm64.whl", hash = "sha256:1009ee0c7739c08a0cd59de430d6de452a55e42d6b522de7aa15e6f67db0b8e1", size = 173343, upload-time = "2025-03-05T20:03:19.094Z" },
    { url = "https://files.pythonhosted.org/packages/fe/ae/d34f7556890341e900a95acf4886833646306269f899d58ad62f588bf410/websockets-15.0.1-pp310-pypy310_pp73-manylinux_2_17_aarch64.manylinux2014_aarch64.whl", hash = "sha256:76d1f20b1c7a2fa82367e04982e708723ba0e7b8d43aa643d3dcd404d74f1475", size = 174599, upload-time = "2025-03-05T20:03:21.1Z" },
    { url = "https://files.pythonhosted.org/packages/71/e6/5fd43993a87db364ec60fc1d608273a1a465c0caba69176dd160e197ce42/websockets-15.0.1-pp310-pypy310_pp73-manylinux_2_5_i686.manylinux1_i686.manylinux_2_17_i686.manylinux2014_i686.whl", hash = "sha256:f29d80eb9a9263b8d109135351caf568cc3f80b9928bccde535c235de55c22d9", size = 174207, upload-time = "2025-03-05T20:03:23.221Z" },
    { url = "https://files.pythonhosted.org/packages/2b/fb/c492d6daa5ec067c2988ac80c61359ace5c4c674c532985ac5a123436cec/websockets-15.0.1-pp310-pypy310_pp73-manylinux_2_5_x86_64.manylinux1_x86_64.manylinux_2_17_x86_64.manylinux2014_x86_64.whl", hash = "sha256:b359ed09954d7c18bbc1680f380c7301f92c60bf924171629c5db97febb12f04", size = 174155, upload-time = "2025-03-05T20:03:25.321Z" },
    { url = "https://files.pythonhosted.org/packages/68/a1/dcb68430b1d00b698ae7a7e0194433bce4f07ded185f0ee5fb21e2a2e91e/websockets-15.0.1-pp310-pypy310_pp73-win_amd64.whl", hash = "sha256:cad21560da69f4ce7658ca2cb83138fb4cf695a2ba3e475e0559e05991aa8122", size = 176884, upload-time = "2025-03-05T20:03:27.934Z" },
    { url = "https://files.pythonhosted.org/packages/fa/a8/5b41e0da817d64113292ab1f8247140aac61cbf6cfd085d6a0fa77f4984f/websockets-15.0.1-py3-none-any.whl", hash = "sha256:f7a866fbc1e97b5c617ee4116daaa09b722101d4a3c170c787450ba409f9736f", size = 169743, upload-time = "2025-03-05T20:03:39.41Z" },
]

[[package]]
name = "zipp"
version = "3.22.0"
source = { registry = "https://pypi.org/simple" }
sdist = { url = "https://files.pythonhosted.org/packages/12/b6/7b3d16792fdf94f146bed92be90b4eb4563569eca91513c8609aebf0c167/zipp-3.22.0.tar.gz", hash = "sha256:dd2f28c3ce4bc67507bfd3781d21b7bb2be31103b51a4553ad7d90b84e57ace5", size = 25257, upload-time = "2025-05-26T14:46:32.217Z" }
wheels = [
    { url = "https://files.pythonhosted.org/packages/ad/da/f64669af4cae46f17b90798a827519ce3737d31dbafad65d391e49643dc4/zipp-3.22.0-py3-none-any.whl", hash = "sha256:fe208f65f2aca48b81f9e6fd8cf7b8b32c26375266b009b413d45306b6148343", size = 9796, upload-time = "2025-05-26T14:46:30.775Z" },
]

[[package]]
name = "zstandard"
version = "0.23.0"
source = { registry = "https://pypi.org/simple" }
dependencies = [
    { name = "cffi", marker = "platform_python_implementation == 'PyPy'" },
]
sdist = { url = "https://files.pythonhosted.org/packages/ed/f6/2ac0287b442160a89d726b17a9184a4c615bb5237db763791a7fd16d9df1/zstandard-0.23.0.tar.gz", hash = "sha256:b2d8c62d08e7255f68f7a740bae85b3c9b8e5466baa9cbf7f57f1cde0ac6bc09", size = 681701, upload-time = "2024-07-15T00:18:06.141Z" }
wheels = [
    { url = "https://files.pythonhosted.org/packages/2a/55/bd0487e86679db1823fc9ee0d8c9c78ae2413d34c0b461193b5f4c31d22f/zstandard-0.23.0-cp310-cp310-macosx_10_9_x86_64.whl", hash = "sha256:bf0a05b6059c0528477fba9054d09179beb63744355cab9f38059548fedd46a9", size = 788701, upload-time = "2024-07-15T00:13:27.351Z" },
    { url = "https://files.pythonhosted.org/packages/e1/8a/ccb516b684f3ad987dfee27570d635822e3038645b1a950c5e8022df1145/zstandard-0.23.0-cp310-cp310-macosx_11_0_arm64.whl", hash = "sha256:fc9ca1c9718cb3b06634c7c8dec57d24e9438b2aa9a0f02b8bb36bf478538880", size = 633678, upload-time = "2024-07-15T00:13:30.24Z" },
    { url = "https://files.pythonhosted.org/packages/12/89/75e633d0611c028e0d9af6df199423bf43f54bea5007e6718ab7132e234c/zstandard-0.23.0-cp310-cp310-manylinux_2_17_aarch64.manylinux2014_aarch64.whl", hash = "sha256:77da4c6bfa20dd5ea25cbf12c76f181a8e8cd7ea231c673828d0386b1740b8dc", size = 4941098, upload-time = "2024-07-15T00:13:32.526Z" },
    { url = "https://files.pythonhosted.org/packages/4a/7a/bd7f6a21802de358b63f1ee636ab823711c25ce043a3e9f043b4fcb5ba32/zstandard-0.23.0-cp310-cp310-manylinux_2_17_ppc64le.manylinux2014_ppc64le.whl", hash = "sha256:b2170c7e0367dde86a2647ed5b6f57394ea7f53545746104c6b09fc1f4223573", size = 5308798, upload-time = "2024-07-15T00:13:34.925Z" },
    { url = "https://files.pythonhosted.org/packages/79/3b/775f851a4a65013e88ca559c8ae42ac1352db6fcd96b028d0df4d7d1d7b4/zstandard-0.23.0-cp310-cp310-manylinux_2_17_s390x.manylinux2014_s390x.whl", hash = "sha256:c16842b846a8d2a145223f520b7e18b57c8f476924bda92aeee3a88d11cfc391", size = 5341840, upload-time = "2024-07-15T00:13:37.376Z" },
    { url = "https://files.pythonhosted.org/packages/09/4f/0cc49570141dd72d4d95dd6fcf09328d1b702c47a6ec12fbed3b8aed18a5/zstandard-0.23.0-cp310-cp310-manylinux_2_17_x86_64.manylinux2014_x86_64.whl", hash = "sha256:157e89ceb4054029a289fb504c98c6a9fe8010f1680de0201b3eb5dc20aa6d9e", size = 5440337, upload-time = "2024-07-15T00:13:39.772Z" },
    { url = "https://files.pythonhosted.org/packages/e7/7c/aaa7cd27148bae2dc095191529c0570d16058c54c4597a7d118de4b21676/zstandard-0.23.0-cp310-cp310-manylinux_2_5_i686.manylinux1_i686.manylinux_2_17_i686.manylinux2014_i686.whl", hash = "sha256:203d236f4c94cd8379d1ea61db2fce20730b4c38d7f1c34506a31b34edc87bdd", size = 4861182, upload-time = "2024-07-15T00:13:42.495Z" },
    { url = "https://files.pythonhosted.org/packages/ac/eb/4b58b5c071d177f7dc027129d20bd2a44161faca6592a67f8fcb0b88b3ae/zstandard-0.23.0-cp310-cp310-musllinux_1_1_aarch64.whl", hash = "sha256:dc5d1a49d3f8262be192589a4b72f0d03b72dcf46c51ad5852a4fdc67be7b9e4", size = 4932936, upload-time = "2024-07-15T00:13:44.234Z" },
    { url = "https://files.pythonhosted.org/packages/44/f9/21a5fb9bb7c9a274b05ad700a82ad22ce82f7ef0f485980a1e98ed6e8c5f/zstandard-0.23.0-cp310-cp310-musllinux_1_1_x86_64.whl", hash = "sha256:752bf8a74412b9892f4e5b58f2f890a039f57037f52c89a740757ebd807f33ea", size = 5464705, upload-time = "2024-07-15T00:13:46.822Z" },
    { url = "https://files.pythonhosted.org/packages/49/74/b7b3e61db3f88632776b78b1db597af3f44c91ce17d533e14a25ce6a2816/zstandard-0.23.0-cp310-cp310-musllinux_1_2_aarch64.whl", hash = "sha256:80080816b4f52a9d886e67f1f96912891074903238fe54f2de8b786f86baded2", size = 4857882, upload-time = "2024-07-15T00:13:49.297Z" },
    { url = "https://files.pythonhosted.org/packages/4a/7f/d8eb1cb123d8e4c541d4465167080bec88481ab54cd0b31eb4013ba04b95/zstandard-0.23.0-cp310-cp310-musllinux_1_2_i686.whl", hash = "sha256:84433dddea68571a6d6bd4fbf8ff398236031149116a7fff6f777ff95cad3df9", size = 4697672, upload-time = "2024-07-15T00:13:51.447Z" },
    { url = "https://files.pythonhosted.org/packages/5e/05/f7dccdf3d121309b60342da454d3e706453a31073e2c4dac8e1581861e44/zstandard-0.23.0-cp310-cp310-musllinux_1_2_ppc64le.whl", hash = "sha256:ab19a2d91963ed9e42b4e8d77cd847ae8381576585bad79dbd0a8837a9f6620a", size = 5206043, upload-time = "2024-07-15T00:13:53.587Z" },
    { url = "https://files.pythonhosted.org/packages/86/9d/3677a02e172dccd8dd3a941307621c0cbd7691d77cb435ac3c75ab6a3105/zstandard-0.23.0-cp310-cp310-musllinux_1_2_s390x.whl", hash = "sha256:59556bf80a7094d0cfb9f5e50bb2db27fefb75d5138bb16fb052b61b0e0eeeb0", size = 5667390, upload-time = "2024-07-15T00:13:56.137Z" },
    { url = "https://files.pythonhosted.org/packages/41/7e/0012a02458e74a7ba122cd9cafe491facc602c9a17f590367da369929498/zstandard-0.23.0-cp310-cp310-musllinux_1_2_x86_64.whl", hash = "sha256:27d3ef2252d2e62476389ca8f9b0cf2bbafb082a3b6bfe9d90cbcbb5529ecf7c", size = 5198901, upload-time = "2024-07-15T00:13:58.584Z" },
    { url = "https://files.pythonhosted.org/packages/65/3a/8f715b97bd7bcfc7342d8adcd99a026cb2fb550e44866a3b6c348e1b0f02/zstandard-0.23.0-cp310-cp310-win32.whl", hash = "sha256:5d41d5e025f1e0bccae4928981e71b2334c60f580bdc8345f824e7c0a4c2a813", size = 430596, upload-time = "2024-07-15T00:14:00.693Z" },
    { url = "https://files.pythonhosted.org/packages/19/b7/b2b9eca5e5a01111e4fe8a8ffb56bdcdf56b12448a24effe6cfe4a252034/zstandard-0.23.0-cp310-cp310-win_amd64.whl", hash = "sha256:519fbf169dfac1222a76ba8861ef4ac7f0530c35dd79ba5727014613f91613d4", size = 495498, upload-time = "2024-07-15T00:14:02.741Z" },
    { url = "https://files.pythonhosted.org/packages/9e/40/f67e7d2c25a0e2dc1744dd781110b0b60306657f8696cafb7ad7579469bd/zstandard-0.23.0-cp311-cp311-macosx_10_9_x86_64.whl", hash = "sha256:34895a41273ad33347b2fc70e1bff4240556de3c46c6ea430a7ed91f9042aa4e", size = 788699, upload-time = "2024-07-15T00:14:04.909Z" },
    { url = "https://files.pythonhosted.org/packages/e8/46/66d5b55f4d737dd6ab75851b224abf0afe5774976fe511a54d2eb9063a41/zstandard-0.23.0-cp311-cp311-macosx_11_0_arm64.whl", hash = "sha256:77ea385f7dd5b5676d7fd943292ffa18fbf5c72ba98f7d09fc1fb9e819b34c23", size = 633681, upload-time = "2024-07-15T00:14:13.99Z" },
    { url = "https://files.pythonhosted.org/packages/63/b6/677e65c095d8e12b66b8f862b069bcf1f1d781b9c9c6f12eb55000d57583/zstandard-0.23.0-cp311-cp311-manylinux_2_17_aarch64.manylinux2014_aarch64.whl", hash = "sha256:983b6efd649723474f29ed42e1467f90a35a74793437d0bc64a5bf482bedfa0a", size = 4944328, upload-time = "2024-07-15T00:14:16.588Z" },
    { url = "https://files.pythonhosted.org/packages/59/cc/e76acb4c42afa05a9d20827116d1f9287e9c32b7ad58cc3af0721ce2b481/zstandard-0.23.0-cp311-cp311-manylinux_2_17_ppc64le.manylinux2014_ppc64le.whl", hash = "sha256:80a539906390591dd39ebb8d773771dc4db82ace6372c4d41e2d293f8e32b8db", size = 5311955, upload-time = "2024-07-15T00:14:19.389Z" },
    { url = "https://files.pythonhosted.org/packages/78/e4/644b8075f18fc7f632130c32e8f36f6dc1b93065bf2dd87f03223b187f26/zstandard-0.23.0-cp311-cp311-manylinux_2_17_s390x.manylinux2014_s390x.whl", hash = "sha256:445e4cb5048b04e90ce96a79b4b63140e3f4ab5f662321975679b5f6360b90e2", size = 5344944, upload-time = "2024-07-15T00:14:22.173Z" },
    { url = "https://files.pythonhosted.org/packages/76/3f/dbafccf19cfeca25bbabf6f2dd81796b7218f768ec400f043edc767015a6/zstandard-0.23.0-cp311-cp311-manylinux_2_17_x86_64.manylinux2014_x86_64.whl", hash = "sha256:fd30d9c67d13d891f2360b2a120186729c111238ac63b43dbd37a5a40670b8ca", size = 5442927, upload-time = "2024-07-15T00:14:24.825Z" },
    { url = "https://files.pythonhosted.org/packages/0c/c3/d24a01a19b6733b9f218e94d1a87c477d523237e07f94899e1c10f6fd06c/zstandard-0.23.0-cp311-cp311-manylinux_2_5_i686.manylinux1_i686.manylinux_2_17_i686.manylinux2014_i686.whl", hash = "sha256:d20fd853fbb5807c8e84c136c278827b6167ded66c72ec6f9a14b863d809211c", size = 4864910, upload-time = "2024-07-15T00:14:26.982Z" },
    { url = "https://files.pythonhosted.org/packages/1c/a9/cf8f78ead4597264f7618d0875be01f9bc23c9d1d11afb6d225b867cb423/zstandard-0.23.0-cp311-cp311-musllinux_1_1_aarch64.whl", hash = "sha256:ed1708dbf4d2e3a1c5c69110ba2b4eb6678262028afd6c6fbcc5a8dac9cda68e", size = 4935544, upload-time = "2024-07-15T00:14:29.582Z" },
    { url = "https://files.pythonhosted.org/packages/2c/96/8af1e3731b67965fb995a940c04a2c20997a7b3b14826b9d1301cf160879/zstandard-0.23.0-cp311-cp311-musllinux_1_1_x86_64.whl", hash = "sha256:be9b5b8659dff1f913039c2feee1aca499cfbc19e98fa12bc85e037c17ec6ca5", size = 5467094, upload-time = "2024-07-15T00:14:40.126Z" },
    { url = "https://files.pythonhosted.org/packages/ff/57/43ea9df642c636cb79f88a13ab07d92d88d3bfe3e550b55a25a07a26d878/zstandard-0.23.0-cp311-cp311-musllinux_1_2_aarch64.whl", hash = "sha256:65308f4b4890aa12d9b6ad9f2844b7ee42c7f7a4fd3390425b242ffc57498f48", size = 4860440, upload-time = "2024-07-15T00:14:42.786Z" },
    { url = "https://files.pythonhosted.org/packages/46/37/edb78f33c7f44f806525f27baa300341918fd4c4af9472fbc2c3094be2e8/zstandard-0.23.0-cp311-cp311-musllinux_1_2_i686.whl", hash = "sha256:98da17ce9cbf3bfe4617e836d561e433f871129e3a7ac16d6ef4c680f13a839c", size = 4700091, upload-time = "2024-07-15T00:14:45.184Z" },
    { url = "https://files.pythonhosted.org/packages/c1/f1/454ac3962671a754f3cb49242472df5c2cced4eb959ae203a377b45b1a3c/zstandard-0.23.0-cp311-cp311-musllinux_1_2_ppc64le.whl", hash = "sha256:8ed7d27cb56b3e058d3cf684d7200703bcae623e1dcc06ed1e18ecda39fee003", size = 5208682, upload-time = "2024-07-15T00:14:47.407Z" },
    { url = "https://files.pythonhosted.org/packages/85/b2/1734b0fff1634390b1b887202d557d2dd542de84a4c155c258cf75da4773/zstandard-0.23.0-cp311-cp311-musllinux_1_2_s390x.whl", hash = "sha256:b69bb4f51daf461b15e7b3db033160937d3ff88303a7bc808c67bbc1eaf98c78", size = 5669707, upload-time = "2024-07-15T00:15:03.529Z" },
    { url = "https://files.pythonhosted.org/packages/52/5a/87d6971f0997c4b9b09c495bf92189fb63de86a83cadc4977dc19735f652/zstandard-0.23.0-cp311-cp311-musllinux_1_2_x86_64.whl", hash = "sha256:034b88913ecc1b097f528e42b539453fa82c3557e414b3de9d5632c80439a473", size = 5201792, upload-time = "2024-07-15T00:15:28.372Z" },
    { url = "https://files.pythonhosted.org/packages/79/02/6f6a42cc84459d399bd1a4e1adfc78d4dfe45e56d05b072008d10040e13b/zstandard-0.23.0-cp311-cp311-win32.whl", hash = "sha256:f2d4380bf5f62daabd7b751ea2339c1a21d1c9463f1feb7fc2bdcea2c29c3160", size = 430586, upload-time = "2024-07-15T00:15:32.26Z" },
    { url = "https://files.pythonhosted.org/packages/be/a2/4272175d47c623ff78196f3c10e9dc7045c1b9caf3735bf041e65271eca4/zstandard-0.23.0-cp311-cp311-win_amd64.whl", hash = "sha256:62136da96a973bd2557f06ddd4e8e807f9e13cbb0bfb9cc06cfe6d98ea90dfe0", size = 495420, upload-time = "2024-07-15T00:15:34.004Z" },
    { url = "https://files.pythonhosted.org/packages/7b/83/f23338c963bd9de687d47bf32efe9fd30164e722ba27fb59df33e6b1719b/zstandard-0.23.0-cp312-cp312-macosx_10_9_x86_64.whl", hash = "sha256:b4567955a6bc1b20e9c31612e615af6b53733491aeaa19a6b3b37f3b65477094", size = 788713, upload-time = "2024-07-15T00:15:35.815Z" },
    { url = "https://files.pythonhosted.org/packages/5b/b3/1a028f6750fd9227ee0b937a278a434ab7f7fdc3066c3173f64366fe2466/zstandard-0.23.0-cp312-cp312-macosx_11_0_arm64.whl", hash = "sha256:1e172f57cd78c20f13a3415cc8dfe24bf388614324d25539146594c16d78fcc8", size = 633459, upload-time = "2024-07-15T00:15:37.995Z" },
    { url = "https://files.pythonhosted.org/packages/26/af/36d89aae0c1f95a0a98e50711bc5d92c144939efc1f81a2fcd3e78d7f4c1/zstandard-0.23.0-cp312-cp312-manylinux_2_17_aarch64.manylinux2014_aarch64.whl", hash = "sha256:b0e166f698c5a3e914947388c162be2583e0c638a4703fc6a543e23a88dea3c1", size = 4945707, upload-time = "2024-07-15T00:15:39.872Z" },
    { url = "https://files.pythonhosted.org/packages/cd/2e/2051f5c772f4dfc0aae3741d5fc72c3dcfe3aaeb461cc231668a4db1ce14/zstandard-0.23.0-cp312-cp312-manylinux_2_17_ppc64le.manylinux2014_ppc64le.whl", hash = "sha256:12a289832e520c6bd4dcaad68e944b86da3bad0d339ef7989fb7e88f92e96072", size = 5306545, upload-time = "2024-07-15T00:15:41.75Z" },
    { url = "https://files.pythonhosted.org/packages/0a/9e/a11c97b087f89cab030fa71206963090d2fecd8eb83e67bb8f3ffb84c024/zstandard-0.23.0-cp312-cp312-manylinux_2_17_s390x.manylinux2014_s390x.whl", hash = "sha256:d50d31bfedd53a928fed6707b15a8dbeef011bb6366297cc435accc888b27c20", size = 5337533, upload-time = "2024-07-15T00:15:44.114Z" },
    { url = "https://files.pythonhosted.org/packages/fc/79/edeb217c57fe1bf16d890aa91a1c2c96b28c07b46afed54a5dcf310c3f6f/zstandard-0.23.0-cp312-cp312-manylinux_2_17_x86_64.manylinux2014_x86_64.whl", hash = "sha256:72c68dda124a1a138340fb62fa21b9bf4848437d9ca60bd35db36f2d3345f373", size = 5436510, upload-time = "2024-07-15T00:15:46.509Z" },
    { url = "https://files.pythonhosted.org/packages/81/4f/c21383d97cb7a422ddf1ae824b53ce4b51063d0eeb2afa757eb40804a8ef/zstandard-0.23.0-cp312-cp312-manylinux_2_5_i686.manylinux1_i686.manylinux_2_17_i686.manylinux2014_i686.whl", hash = "sha256:53dd9d5e3d29f95acd5de6802e909ada8d8d8cfa37a3ac64836f3bc4bc5512db", size = 4859973, upload-time = "2024-07-15T00:15:49.939Z" },
    { url = "https://files.pythonhosted.org/packages/ab/15/08d22e87753304405ccac8be2493a495f529edd81d39a0870621462276ef/zstandard-0.23.0-cp312-cp312-musllinux_1_1_aarch64.whl", hash = "sha256:6a41c120c3dbc0d81a8e8adc73312d668cd34acd7725f036992b1b72d22c1772", size = 4936968, upload-time = "2024-07-15T00:15:52.025Z" },
    { url = "https://files.pythonhosted.org/packages/eb/fa/f3670a597949fe7dcf38119a39f7da49a8a84a6f0b1a2e46b2f71a0ab83f/zstandard-0.23.0-cp312-cp312-musllinux_1_1_x86_64.whl", hash = "sha256:40b33d93c6eddf02d2c19f5773196068d875c41ca25730e8288e9b672897c105", size = 5467179, upload-time = "2024-07-15T00:15:54.971Z" },
    { url = "https://files.pythonhosted.org/packages/4e/a9/dad2ab22020211e380adc477a1dbf9f109b1f8d94c614944843e20dc2a99/zstandard-0.23.0-cp312-cp312-musllinux_1_2_aarch64.whl", hash = "sha256:9206649ec587e6b02bd124fb7799b86cddec350f6f6c14bc82a2b70183e708ba", size = 4848577, upload-time = "2024-07-15T00:15:57.634Z" },
    { url = "https://files.pythonhosted.org/packages/08/03/dd28b4484b0770f1e23478413e01bee476ae8227bbc81561f9c329e12564/zstandard-0.23.0-cp312-cp312-musllinux_1_2_i686.whl", hash = "sha256:76e79bc28a65f467e0409098fa2c4376931fd3207fbeb6b956c7c476d53746dd", size = 4693899, upload-time = "2024-07-15T00:16:00.811Z" },
    { url = "https://files.pythonhosted.org/packages/2b/64/3da7497eb635d025841e958bcd66a86117ae320c3b14b0ae86e9e8627518/zstandard-0.23.0-cp312-cp312-musllinux_1_2_ppc64le.whl", hash = "sha256:66b689c107857eceabf2cf3d3fc699c3c0fe8ccd18df2219d978c0283e4c508a", size = 5199964, upload-time = "2024-07-15T00:16:03.669Z" },
    { url = "https://files.pythonhosted.org/packages/43/a4/d82decbab158a0e8a6ebb7fc98bc4d903266bce85b6e9aaedea1d288338c/zstandard-0.23.0-cp312-cp312-musllinux_1_2_s390x.whl", hash = "sha256:9c236e635582742fee16603042553d276cca506e824fa2e6489db04039521e90", size = 5655398, upload-time = "2024-07-15T00:16:06.694Z" },
    { url = "https://files.pythonhosted.org/packages/f2/61/ac78a1263bc83a5cf29e7458b77a568eda5a8f81980691bbc6eb6a0d45cc/zstandard-0.23.0-cp312-cp312-musllinux_1_2_x86_64.whl", hash = "sha256:a8fffdbd9d1408006baaf02f1068d7dd1f016c6bcb7538682622c556e7b68e35", size = 5191313, upload-time = "2024-07-15T00:16:09.758Z" },
    { url = "https://files.pythonhosted.org/packages/e7/54/967c478314e16af5baf849b6ee9d6ea724ae5b100eb506011f045d3d4e16/zstandard-0.23.0-cp312-cp312-win32.whl", hash = "sha256:dc1d33abb8a0d754ea4763bad944fd965d3d95b5baef6b121c0c9013eaf1907d", size = 430877, upload-time = "2024-07-15T00:16:11.758Z" },
    { url = "https://files.pythonhosted.org/packages/75/37/872d74bd7739639c4553bf94c84af7d54d8211b626b352bc57f0fd8d1e3f/zstandard-0.23.0-cp312-cp312-win_amd64.whl", hash = "sha256:64585e1dba664dc67c7cdabd56c1e5685233fbb1fc1966cfba2a340ec0dfff7b", size = 495595, upload-time = "2024-07-15T00:16:13.731Z" },
    { url = "https://files.pythonhosted.org/packages/80/f1/8386f3f7c10261fe85fbc2c012fdb3d4db793b921c9abcc995d8da1b7a80/zstandard-0.23.0-cp313-cp313-macosx_10_13_x86_64.whl", hash = "sha256:576856e8594e6649aee06ddbfc738fec6a834f7c85bf7cadd1c53d4a58186ef9", size = 788975, upload-time = "2024-07-15T00:16:16.005Z" },
    { url = "https://files.pythonhosted.org/packages/16/e8/cbf01077550b3e5dc86089035ff8f6fbbb312bc0983757c2d1117ebba242/zstandard-0.23.0-cp313-cp313-macosx_11_0_arm64.whl", hash = "sha256:38302b78a850ff82656beaddeb0bb989a0322a8bbb1bf1ab10c17506681d772a", size = 633448, upload-time = "2024-07-15T00:16:17.897Z" },
    { url = "https://files.pythonhosted.org/packages/06/27/4a1b4c267c29a464a161aeb2589aff212b4db653a1d96bffe3598f3f0d22/zstandard-0.23.0-cp313-cp313-manylinux_2_17_aarch64.manylinux2014_aarch64.whl", hash = "sha256:d2240ddc86b74966c34554c49d00eaafa8200a18d3a5b6ffbf7da63b11d74ee2", size = 4945269, upload-time = "2024-07-15T00:16:20.136Z" },
    { url = "https://files.pythonhosted.org/packages/7c/64/d99261cc57afd9ae65b707e38045ed8269fbdae73544fd2e4a4d50d0ed83/zstandard-0.23.0-cp313-cp313-manylinux_2_17_ppc64le.manylinux2014_ppc64le.whl", hash = "sha256:2ef230a8fd217a2015bc91b74f6b3b7d6522ba48be29ad4ea0ca3a3775bf7dd5", size = 5306228, upload-time = "2024-07-15T00:16:23.398Z" },
    { url = "https://files.pythonhosted.org/packages/7a/cf/27b74c6f22541f0263016a0fd6369b1b7818941de639215c84e4e94b2a1c/zstandard-0.23.0-cp313-cp313-manylinux_2_17_s390x.manylinux2014_s390x.whl", hash = "sha256:774d45b1fac1461f48698a9d4b5fa19a69d47ece02fa469825b442263f04021f", size = 5336891, upload-time = "2024-07-15T00:16:26.391Z" },
    { url = "https://files.pythonhosted.org/packages/fa/18/89ac62eac46b69948bf35fcd90d37103f38722968e2981f752d69081ec4d/zstandard-0.23.0-cp313-cp313-manylinux_2_17_x86_64.manylinux2014_x86_64.whl", hash = "sha256:6f77fa49079891a4aab203d0b1744acc85577ed16d767b52fc089d83faf8d8ed", size = 5436310, upload-time = "2024-07-15T00:16:29.018Z" },
    { url = "https://files.pythonhosted.org/packages/a8/a8/5ca5328ee568a873f5118d5b5f70d1f36c6387716efe2e369010289a5738/zstandard-0.23.0-cp313-cp313-manylinux_2_5_i686.manylinux1_i686.manylinux_2_17_i686.manylinux2014_i686.whl", hash = "sha256:ac184f87ff521f4840e6ea0b10c0ec90c6b1dcd0bad2f1e4a9a1b4fa177982ea", size = 4859912, upload-time = "2024-07-15T00:16:31.871Z" },
    { url = "https://files.pythonhosted.org/packages/ea/ca/3781059c95fd0868658b1cf0440edd832b942f84ae60685d0cfdb808bca1/zstandard-0.23.0-cp313-cp313-musllinux_1_1_aarch64.whl", hash = "sha256:c363b53e257246a954ebc7c488304b5592b9c53fbe74d03bc1c64dda153fb847", size = 4936946, upload-time = "2024-07-15T00:16:34.593Z" },
    { url = "https://files.pythonhosted.org/packages/ce/11/41a58986f809532742c2b832c53b74ba0e0a5dae7e8ab4642bf5876f35de/zstandard-0.23.0-cp313-cp313-musllinux_1_1_x86_64.whl", hash = "sha256:e7792606d606c8df5277c32ccb58f29b9b8603bf83b48639b7aedf6df4fe8171", size = 5466994, upload-time = "2024-07-15T00:16:36.887Z" },
    { url = "https://files.pythonhosted.org/packages/83/e3/97d84fe95edd38d7053af05159465d298c8b20cebe9ccb3d26783faa9094/zstandard-0.23.0-cp313-cp313-musllinux_1_2_aarch64.whl", hash = "sha256:a0817825b900fcd43ac5d05b8b3079937073d2b1ff9cf89427590718b70dd840", size = 4848681, upload-time = "2024-07-15T00:16:39.709Z" },
    { url = "https://files.pythonhosted.org/packages/6e/99/cb1e63e931de15c88af26085e3f2d9af9ce53ccafac73b6e48418fd5a6e6/zstandard-0.23.0-cp313-cp313-musllinux_1_2_i686.whl", hash = "sha256:9da6bc32faac9a293ddfdcb9108d4b20416219461e4ec64dfea8383cac186690", size = 4694239, upload-time = "2024-07-15T00:16:41.83Z" },
    { url = "https://files.pythonhosted.org/packages/ab/50/b1e703016eebbc6501fc92f34db7b1c68e54e567ef39e6e59cf5fb6f2ec0/zstandard-0.23.0-cp313-cp313-musllinux_1_2_ppc64le.whl", hash = "sha256:fd7699e8fd9969f455ef2926221e0233f81a2542921471382e77a9e2f2b57f4b", size = 5200149, upload-time = "2024-07-15T00:16:44.287Z" },
    { url = "https://files.pythonhosted.org/packages/aa/e0/932388630aaba70197c78bdb10cce2c91fae01a7e553b76ce85471aec690/zstandard-0.23.0-cp313-cp313-musllinux_1_2_s390x.whl", hash = "sha256:d477ed829077cd945b01fc3115edd132c47e6540ddcd96ca169facff28173057", size = 5655392, upload-time = "2024-07-15T00:16:46.423Z" },
    { url = "https://files.pythonhosted.org/packages/02/90/2633473864f67a15526324b007a9f96c96f56d5f32ef2a56cc12f9548723/zstandard-0.23.0-cp313-cp313-musllinux_1_2_x86_64.whl", hash = "sha256:fa6ce8b52c5987b3e34d5674b0ab529a4602b632ebab0a93b07bfb4dfc8f8a33", size = 5191299, upload-time = "2024-07-15T00:16:49.053Z" },
    { url = "https://files.pythonhosted.org/packages/b0/4c/315ca5c32da7e2dc3455f3b2caee5c8c2246074a61aac6ec3378a97b7136/zstandard-0.23.0-cp313-cp313-win32.whl", hash = "sha256:a9b07268d0c3ca5c170a385a0ab9fb7fdd9f5fd866be004c4ea39e44edce47dd", size = 430862, upload-time = "2024-07-15T00:16:51.003Z" },
    { url = "https://files.pythonhosted.org/packages/a2/bf/c6aaba098e2d04781e8f4f7c0ba3c7aa73d00e4c436bcc0cf059a66691d1/zstandard-0.23.0-cp313-cp313-win_amd64.whl", hash = "sha256:f3513916e8c645d0610815c257cbfd3242adfd5c4cfa78be514e5a3ebb42a41b", size = 495578, upload-time = "2024-07-15T00:16:53.135Z" },
]<|MERGE_RESOLUTION|>--- conflicted
+++ resolved
@@ -76,12 +76,8 @@
 dev = [
     { name = "hatch", specifier = ">=1.14.1" },
     { name = "hypothesis", specifier = ">=6.130.8" },
-<<<<<<< HEAD
-    { name = "mypy", specifier = "<1.15.0" },
+    { name = "mypy", specifier = ">=1.15.0" },
     { name = "paho-mqtt", specifier = ">=2.1.0" },
-=======
-    { name = "mypy", specifier = ">=1.15.0" },
->>>>>>> 0f632f99
     { name = "poethepoet", specifier = ">=0.34.0" },
     { name = "pre-commit", specifier = ">=4.2.0" },
     { name = "psutil", specifier = ">=7.0.0" },
