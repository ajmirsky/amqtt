--- conflicted
+++ resolved
@@ -8,8 +8,6 @@
 ]
 
 [[package]]
-<<<<<<< HEAD
-=======
 name = "aiohappyeyeballs"
 version = "2.6.1"
 source = { registry = "https://pypi.org/simple" }
@@ -118,7 +116,6 @@
 ]
 
 [[package]]
->>>>>>> cdcee7cb
 name = "aiosqlite"
 version = "0.21.0"
 source = { registry = "https://pypi.org/simple" }
@@ -135,11 +132,7 @@
 version = "0.11.3rc1"
 source = { editable = "." }
 dependencies = [
-<<<<<<< HEAD
-    { name = "argon2-cffi" },
-=======
     { name = "aiohttp" },
->>>>>>> cdcee7cb
     { name = "dacite" },
     { name = "passlib" },
     { name = "psutil" },
@@ -154,14 +147,9 @@
     { name = "coveralls" },
 ]
 contrib = [
-<<<<<<< HEAD
-    { name = "sqlalchemy" },
-    { name = "typer" },
-=======
     { name = "aiohttp" },
     { name = "argon2-cffi" },
     { name = "sqlalchemy" },
->>>>>>> cdcee7cb
 ]
 
 [package.dev-dependencies]
@@ -207,13 +195,9 @@
 
 [package.metadata]
 requires-dist = [
-<<<<<<< HEAD
-    { name = "argon2-cffi", specifier = ">=25.1.0" },
-=======
     { name = "aiohttp", specifier = ">=3.12.7" },
     { name = "aiohttp", marker = "extra == 'contrib'", specifier = ">=3.12.13" },
     { name = "argon2-cffi", marker = "extra == 'contrib'", specifier = ">=25.1.0" },
->>>>>>> cdcee7cb
     { name = "coveralls", marker = "extra == 'ci'", specifier = "==4.0.1" },
     { name = "dacite", specifier = ">=1.9.2" },
     { name = "passlib", specifier = "==1.7.4" },
@@ -222,7 +206,6 @@
     { name = "sqlalchemy", marker = "extra == 'contrib'", specifier = ">=2.0.41" },
     { name = "transitions", specifier = "==0.9.2" },
     { name = "typer", specifier = "==0.15.4" },
-    { name = "typer", marker = "extra == 'contrib'", specifier = ">=0.15.4" },
     { name = "websockets", specifier = "==15.0.1" },
 ]
 provides-extras = ["ci", "contrib"]
